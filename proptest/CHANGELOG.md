--- conflicted
+++ resolved
@@ -1,11 +1,10 @@
 ## Unreleased
 
-<<<<<<< HEAD
 ### New Features
 
 - Setting `PROPTEST_MAX_DEFAULT_SIZE_RANGE` now customizes the default `SizeRange`
   used by the default strategies for collections (like `Vec`). The default remains 100.
-=======
+
 ## 1.3.1
 
 ## Other Notes
@@ -38,7 +37,6 @@
 - Remove no longer needed "break-dead-code" feature
 - Disable `clippy::arc_with_non_send_sync`
 - Remove dependency on `byteorder`
->>>>>>> 6f534cb2
 
 ## 1.2.0
 
