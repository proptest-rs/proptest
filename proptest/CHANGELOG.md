<<<<<<< HEAD
## Unreleased Changes

### New Features

- Arrays of all sizes now supported via const generics
=======
## Unreleased

### Bug Fixes

- Sampling from large ranges of floats such as `(0f32)..` no longer panics
  with newer versions of the `rand` crate

### New Features

- Add `Arbitrary` impls for `core::num::NonZero*`
>>>>>>> 57cf7daa

## 1.0.0

### Breaking Changes

- The minimum supported Rust version has been increased to 1.50.0.

- The version of the `rand` crate has been increased to 0.8.

- Due to changes in the `getrandom` crate, if you wish to use proptest on the
  `wasm32-unknown-unknown` target, you must manually add a dependency on that
  crate and enable a feature that will allow it to work. Refer to the
  `getrandom` crate documentation for more information.

### Bug Fixes

- `prop_shuffle()` can now produce all permutations.

### New Features

- Tuple strategies up to 12 elements are now supported, for parity with the
  blanket implementations that `std` provides.

## 0.10.1

### New Features

- Added `RngAlgorithm::Recorder` and supporting APIs which allow capturing
  random data generated as part of generating a value or running a test.

## 0.10.0

### Breaking Changes

- The version of the `rand` crate has been increased to 0.7.

- The `proptest!` macro no longer accepts function bodies which implicitly
  return a value (which would then be discarded).

- The `TupleUnion` implementation in `proptest` 0.9 has been removed and
  replaced with `LazyTupleUnion`. `prop_oneof!` is unaffected and continues
  to be the recommended way to build a union of strategies.

### New Features

- Enabling the `hardware-rng` optional depndency (disabled by default) allows
  obtaining non-deterministic random seeds even in `no_std` environments
  provided the architecture is x86 or AMD64.

- Added missing `?Sized` bound to `B` on the implementation of
  `Arbitrary` for `std::borrow::Cow<'_, B>`.

### Bug Fixes

- `prop_assert!` and `prop_assume!` should now be usable in `no_std`
  environments.

### Other Notes

- `rusty_fork` has been bumped to 0.3.0, which adds support for a number of
  [new test flags](https://github.com/AltSysrq/rusty-fork/blob/master/CHANGELOG.md#improvements)
  when running forked tests.

- The `PassThrough` RNG algorithm now returns 0 instead of panicking when it
  runs out of entropy.

## 0.9.6

### Bug Fixes

- Fixed [#186](https://github.com/AltSysrq/proptest/issues/186),
  a Rust future-compatibility issue.

## 0.9.5

### Bug Fixes

- Fixed a Rust future-compatibility issue (https://github.com/rust-lang/rust/pull/65819).

### New Additions

## 0.9.4

### Bug Fixes

- The `unstable` feature one again works against the latest nightly.

### Performance Improvements

- Unions and the `prop_oneof!` combinator now generate value trees
  lazily.

  In previous versions of `proptest`, if a value tree for a
  union variant was generated, so would value trees for earlier
  variants -- as a result, union value tree generation was linear in the
  number of variants.

  In `proptest` 0.9.4 and above, value trees are only generated for
  union variants that are picked. Union value tree generation is now
  independent of the number of variants.

### Deprecations

- `TupleUnion` has been deprecated, and its implementation will be
  replaced by `LazyTupleUnion`'s in 0.10.0.

### Other Notes

- The return type of `prop_oneof!` has changed from `TupleUnion` to
  `LazyTupleUnion`. `prop_oneof!`'s return type is documented to not be
  stable, and that continues to be the case.

- Shrinking is now limited to four times as many iterations as configured
  number of test cases by default.

- `prop_assert_eq!` and `prop_assert_ne!` produce output more similar to the
  `assert_eq!` and `assert_ne!` macros. This should also make it easier to
  visually parse out the source location in the resulting messages.

## 0.9.3

This is a minor release to correct some packaging errors. The licence files are
now included in the files published to crates.io, and some unneeded files are
now excluded.

## 0.9.2

### New Additions

- Closures generated by `prop_compose!` are now `move`. This is not expected to
  cause any breakage since there is no way to successfully use a borrowing
  closure with that macro.

- There is now **highly experimental** support for building on Web Assembly.
  Refer to [the Proptest
  book](https://altsysrq.github.io/proptest-book/proptest/wasm.html) for build
  instructions.

### Other Notes

- Using proptest with the default `std` feature enabled, the `spin` crate is no
  longer brought in as a dependency.

- Using proptest with the `std` feature disabled, neither `spin` nor
  `lazy_static` are brought in as dependencies.

## 0.9.1

### New RNG Algorithm

Starting in this version, the default RNG algorithm has been changed from
XorShift to ChaCha since it produces higher-quality randomness. This may make
test case generation a bit slower but it avoids certain pathological cases that
the old generator had.

The old algorithm is still supported, and is used automatically when reading
old failure persistence files.

Note that this change also affects the internal representation of RNG seeds,
which affects the `FailurePersistence` trait which previously only supported
the seed representation for XorShift. This release maintains source
compatibility with 0.9.0 by providing defaults for the new methods which
delegate (when possible) to the old ones, but be aware that custom failure
persistence implementations using the old API will not function when using an
RNG other than XorShift.

To keep using the old algorithm, you can set the environment variable
`PROPTEST_RNG_ALGORITHM` to `xs` or set `Config.rng_algorithm` to
`RngAlgorithm::XorShift` in code.

Besides ChaCha, this version also adds a `PassThrough` RNG "algorithm" which
makes it possible to use an external source of entropy with Proptest.

### New Additions

- `TestRng` instances can be created with the `from_seed` function.

- `TestRunner` instances can be created with user-provided `TestRng`s.

- `TestRunner` now has a `deterministic()` constructor which uses the same RNG
  every time, to facilitate doing statistical tests on strategy outputs.

- There is now a work-around for a [compiler
  bug](https://github.com/rust-lang/rust/issues/52478) which prevents building
  with `-C link-dead-code`. Please see this issue for details:
  https://github.com/AltSysrq/proptest/issues/124

### Deprecations

- The `load_persisted_failures` and `save_persisted_failure` methods on the
  `FailurePersistence` trait have been deprecated and will be removed in
  0.10.0.

## 0.9.0

### Breaking Changes

- The minimum Rust version has been increased to 1.32.0.

- The version of the `rand` crate has been increased to 0.6.

- The `ValueFor` type alias (deprecated in 0.8.0) has been removed. Replace
  `ValueFor<S>` with `S::Value` or `<S as Strategy>::Value` as necessary.

- `From<SizeRange>` implementations converting a `SizeRange` back to various
  std types have been removed since they were of limited utility and had
  unclear or incorrect conversion properties.

- Many optional elements (such as trailing commas or function visibility
  modifiers) in certain macros could be specified more than once. The macros
  now accept at most one occurrence.

- Visibility modifiers inside `prop_compose` must no longer be enclosed in
  brackets. Unless other modifiers (e.g., `unsafe`) are also in use, simply
  removing the brackets is sufficient.

### New Additions

- Rust 2018 style macro imports are now supported.

- In a Rust 2018 crate, all the macros can be brought into scope with
  `import proptest::prelude::*;`.

- The proptest macros now accept trailing commas in more locations.

- Visibility modifiers can now be passed to `prop_compose!` without enclosing
  them in brackets. Unfortunately, the old way could not continue to be
  supported due to the way the `vis` macro matcher works.

### Nightly-only breakage

- The `nightly` feature, which was formerly required for using proptest with
  `#[no_std]`, has been removed. References to the feature can simply be
  deleted.

- When using the `unstable` feature and setting `default-features = false`, the
  `AtomicI64` and `AtomicU64` types are not supported unless the `atomic64bit`
  feature is enabled. This supports `no_std` usage on platforms which do not
  support atomic 64-bit operations.

### Other Notes

- Generated strings are now much more likely to contain right-to-left override
  characters.

- Most of the crate-level documentation has been relocated to the [Proptest
  Book](https://altsysrq.github.io/proptest-book/proptest/index.html).

## 0.8.7

### New Additions

- Add `max_shrink_iters` and `max_shrink_time` options to test configuration to
  allow capping the resources expended on shrinking test cases.

- Add `verbose` option to make proptest give details about what is happening as
  the test executes.

- When a failure is saved to the persistence file, the message now also
  includes the seed that was saved so that it can manually be added to the
  appropriate file should the test have run somewhere where the updated file is
  not accessible (for example, on a CI system).

### Bug Fixes

- `any::<SystemTime>()` now generates random values centred on the UNIX epoch
  rather than always producing the current time.

### Other Notes

- When using forking, proptest will now detect conditions which cause the child
  process to crash without running any tests, and will fail quickly instead of
  respawning child processes.

## 0.8.6

### New Additions

- `Vec<S> where S: Strategy` is now itself a `Strategy` for producing
  fixed-size `Vec`s whose values are derived from the respective strategies.

- It is now possible to configure the test runner to cache test results to
  avoid spending time running identical tests. See `Config.result_cache`.

- Add `sample::Index`, a type for generating indices into runtime-sized slices
  and vectors.

- Add `sample::Selector`, a type for picking items out of dynamically-created
  iterables.

### Bug Fixes

- Fix panic when using `sample::subsequence` with an empty vector.

- Fix panic when using `sample::subsequence` with a size equal to the size of
  the input vector.

- Fix sampled bitset strategies on integers not allowing to generate exactly
  the same number of bits as the integer is wide.

### Other Notes

- Passing empty size ranges to functions requiring a non-empty size range now
  panic with an explicit message immediately rather than causing an arithmetic
  error when generating input values.

- There were a few cases where proptest would accept a `SizeRange` with an
  inclusive maximum value of `usize::MAX`. Size ranges are now always clamped
  to `usize::MAX - 1`.

## 0.8.5

### Bug Fixes

- Fix build when nightly features are enabled.

## 0.8.4

### Bug Fixes

- Nightly and no_std support work against latest nightly once again.

### New Additions

- Added `bits::bool_vec` for generating `Vec<bool>` as a bit set.

### Nightly-only breakage

- `impl Arbitrary for CollectionAllocErr` is temporarily removed pending it
  being available outside the `alloc` crate again.

- `bits::bitset` is no longer available without the `bit-set` feature (enabled
  by default), which is [not compatible with `#[no_std]`
  environments](https://github.com/contain-rs/bit-vec/pull/51).

## 0.8.3

### Bug Fixes

- Fix that regex-based string generation could transpose the order of a literal
  and a non-literal component.

## 0.8.2

### New Additions

- Macros which previously accepted `pattern in strategy` syntax to specify
  arguments now also accept `pattern: type` syntax as shorthand for
  `pattern in any::<type>()`.

- Closure-style `proptest!` invocation no longer requires the body to use block
  syntax.

- Closure-style `proptest!` invocation now accepts custom configurations.

## 0.8.1

### New Additions

- `proptest!` now has form that accepts a closure. See the documentation for
  the macro for more details.

### Bug Fixes

- Fix spurious warning about corrupt regression files. The files were not
  corrupt but the parser was failing to handle the blank line at the end.

- The `multiplex_alloc!` and `multiplex_core!` macros which were
  unintentionally exported in 0.8.0 are no longer exported. This is not
  considered a breaking change since they were not supposed to be accessible,
  and in any case would not have expanded into valid code in most other crates.

## 0.8.0

### New Additions

- A combinator `.prop_filter_map` has been added to `Strategy`.
  It is similar to `.filter_map` for `Iterator` in that it is the
  combination of `.prop_filter` and `.prop_map`.

- `i128` and `u128` are now supported without any feature flags and on stable.

- More implementations of `Arbitrary` are supported for `alloc` + `no_std` users.

- `size_range` now accepts inclusive ranges of form `low..=high` and `..=high`.
  Thus, you can construct a `vec` strategy as: `vec(elt_strategy, low..=high)`
  and `vec(elt_strategy, ..=high)`. This also applies to other functions
  accepting `Into<SizeRange>`.

- `..= high` is now a valid strategy. Please note that `..= 1` will naturally
  include numbers lower than `0` for sized types.

- `low..=high` is also a valid strategy.

- `Arbitrary` is implemented for `RangeInclusive<Idx>`, `RangeToInclusive`,
  and `DecodeUtf16` on stable.

- Bitset strategies and `subsequence` now accept all range syntaxes.

### Bug Fixes

- Fix a race condition where a test failing due to running ever so slightly
  over the set timeout could cause the test harness to converge to the
  incorrect failing value, a non-failing value, or panic.

### Deprecations

- The type alias `ValueFor<S>` is now deprecated and will be removed in
  version 0.9. You should just use `S::Value` instead.

### Breaking changes

- A minimum version of 1.27 of Rust is now required.

- `regex-syntax` version 0.6 is now used.

- `rand` version 0.5 is now used.

- As a consequence, the `FailurePersistence` trait will now use `[u8; 16]` seeds
  instead of `[u32; 4]`. However, the stored failure persistence files using
  the default `FileFailurePersistence` will still use `[u32; 4]` so your old
  failure persistence files should still work.

- The RNG used by proptest has been changed to a PRNG `TestRng` which proptest
  exposes. This is currently a simple new-type wrapper around `XorShiftRng`.
  In the future, this will give us more freedom to make changes without breakage.

- The feature flag `i128_support` has been removed. The features it added are
  now always supported.

- The associated type `Value` of `Strategy` has been renamed to `Tree`.
  A new associated type `Value` has been added to `Strategy` which always refers
  to the same type as `<S::Tree as ValueTree>::Value` for some strategy `S`.
  This change allows you to write `-> impl Strategy<Value = T>` for functions
  returning a `Strategy` generating `T`s. This is more ergonomic to use than
  `-> impl Strategy<Value = impl ValueTree<Value = T>>`.

- The method `new_value` in `Strategy` has been renamed to `new_tree` to mirror
  the renaming of `Value` to `Tree`.

- As a consequence change, the associated type `ValueTree` has been removed from
  `Arbitrary`.

- The methods `run` and `run_one` on `TestRunner` now takes a function-under-test
  that accepts the generated type by value instead of by reference instead.
  This means that you don't need to write `ref value in my_strategy` and can
  write `value in my_strategy` instead even if `typeof(value)` doesn't implement
  `Copy`. This is also a step in the direction of allowing strategies to generate
  references when generic associated types (GATs) land.
  However, `ref value in my_strategy` will still be accepted, so not a lot of
  breakage should come of this if you've used `proptest! { .. }`.

- `prop_compose!` no longer applies `.boxed()` to the strategy produced.
  Therefore, `-> BoxedStrategy<T>` is no longer the correct type.
  The new return type is `-> impl Strategy<Value = T>`.
  If you want the old behaviour, you can use `.boxed()` yourself.

- `Arbitrary` for `SizeRange` changed its associated type to use `RangeInclusive`.
  Same applies for `CString`.

- Many APIs now use `impl Trait` in argument position, which could affect code
  using turbofishes to specify types explicitly.

- `char` APIs which formerly represented a range as `(start, end)` now require
  `start..=end`.

### Nightly-only breakage

- As `std::io::{Chars, CharsError}` have been deprecated on nightly,
  their `Arbitrary` implementations have been removed.

## 0.7.2

### Bug Fixes

- Fix that `bool` would not shrink correctly, leading to hangs when tests
  taking `bool` parameters would fail in certain circumstances.

## 0.7.1

### New Additions

- It is now possible to run test cases in sub-processes. This allows using
  proptest to test functions which may cause the test process to terminate
  abruptly, such as by calling `abort()` or even suffering a segmentation
  fault. This requires the "fork" feature, enabled by default.

- Added support for setting a timeout which applies on a per-test-case (i.e.,
  single input rather than the whole test) basis. This allows using proptest to
  find inputs which cause code to get stuck in infinite loops or exhibit other
  pathological performance behaviour. This requires the "timeout" feature (and
  transitively, the "fork" feature), enabled by default.

See also [the documentation](README.md#forking-and-timeouts) for these
features.

### Bug Fixes

- Fix that failure persistence file would be written to the incorrect location
  in projects using workspaces. See
  [#24](https://github.com/AltSysrq/proptest/issues/24) for more details and
  instructions on how to migrate any persistence files that had been written to
  the wrong location.

- Fix a case where `any::<ArgsOs>()` or `any::<VarsOs>()` could panic on
  Windows.

### Nightly-only breakage

- Support for the `hashmap_core` crate is removed pending
  https://github.com/Amanieu/hashmap_core/issues/3.

## 0.7.0

### Potential Breaking Changes

- The persistence system has been refactored to allow for
  non-file-system based persistence. `FailurePersistence`
  is now a trait, and the prior file-based enum which fulfilled
  that purpose is now called `FileFailurePersistence` and implements
  the generic trait. The default behavior has not changed.

- Reflecting the change to persistence, `Config.failure_persistence`
  is now of type `Option<Box<FailurePersistence>>`.

- The `source_file` used as an optional reference point to the location of the
  calling test is now tracked on the `Config` struct rather than the
  `TestRunner`.

### New Additions

- Experimental support on nightly for working in `#![no_std]` environments has
  been added. To use it, one must disable the default-features for proptest and
  use the new "alloc" and "nightly" features. Currently access to a heap
  allocator is still required.

## 0.6.0

### Potential Breaking Changes

- There is a small change of breakage if you've relied on `Recursive` using an
  `Arc<BoxedStrategy<T>>` as `Recursive` now internally uses `BoxedStrategy<T>`
  instead as well as expecting a `Fn(BoxedStrategy<T>) -> R` instead of
  `Fn(Arc<BoxedStrategy<T>>) -> R`. In addition, the type of recursive
  strategies has changed from `Recursive<BoxedStrategy<T>, F>` to just
  `Recursive<T, F>`.

### Minor changes

- Reduced indirections and heap allocations inside `Recursive<T, F>` somewhat.

- `BoxedStrategy<T>` and `SBoxedStrategy<T>` now use `Arc` internally instead of
  using `Box`. While this has marginal overhead, it also reduces the overhead
  in `Recursive<T, F>`. The upside to this change is also that you can very
  cheaply clone strategies.

- `Filter` is marginally faster.

### Bug Fixes

- Removed `impl Arbitrary for LocalKeyState` since `LocalKeyState` no longer
  exists in the nightly compiler.

- Unstable features compile on latest nightly again.

## 0.5.1

### New Additions

- `proptest::strategy::Union` and `proptest::strategy::TupleUnion` now work
  with weighted strategies even if the sum of the weights overflows a `u32`.

- Added `SIGNALING_NAN` strategy to generate signalling NaNs if supported by
  the platform. Note that this is _not_ included in `ANY`.

### Bug Fixes

- Fixed values produced via `prop_recursive()` not shrinking from the recursive
  to the non-recursive case.

- Fix that `QUIET_NAN` would generate signalling NaNs on most platforms on Rust
  1.24.0 and later.

## 0.5.0

### Potential Breaking Changes

- There is a small chance of breakage if you've relied on the constraints put
  on type inference by the closure in `leaf.prop_recursive(..)` having a fixed
  output type. The output type is now any strategy that generates the same type
  as `leaf`. This change is intended to make working with recursive types a bit
  easier as you no longer have to use `.boxed()` inside the closure you pass to
  `.prop_recursive(..)`.

- There is a small chance of breakage wrt. type inference due to the
  introduction of `SizeRange`.

- There is a small chance of breakage wrt. type inference due to the
  introduction of `Probability`.

- `BoxedStrategy` and `SBoxedStrategy` are now newtypes instead of being type
  aliases. You will only experience breaking changes if you've directly
  used `.boxed()` and not `(S)BoxedStrategy<T>` but rather
  `Box<Strategy<Value = Box<ValueTree<Value = T>>>>`. The probability of
  breakage is very small, but still possible. The benefit of this change
  is that calling `.boxed()` or `.sboxed()` twice only boxes once. This can
  happen in situations where you have functions `Strategy -> BoxedStrategy` or
  with code generation.

- `proptest::char::ANY` has been removed. Any remaining uses must be replaced
  by `proptest::char::any()`.

- `proptest::strategy::Singleton` has been removed. Any remaining uses must be
  replaced by `proptest::strategy::Just`.

### New Additions

- Proptest now has an `Arbitrary` trait in `proptest::arbitrary` and re-exported
  in the `proptest::prelude`. `Arbitrary` has also been `impl`emented for most
  of the standard library. The trait provides a mechanism to define a canonical
  `Strategy` for a given type just like `Arbitrary` in Haskell's QuickCheck.
  Deriving for this trait will also be provided soon in the crate
  `proptest_derive`. To use the canonical strategy for a certain type `T`,
  you can simply use `any::<T>()`. This is the major new addition of this release.

- The `any_with`, `arbitrary`, `arbitrary_with` free functions in
  the module `proptest::arbitrary`.

- The `ArbitraryF1` and `ArbitraryF2` traits in `proptest::arbitrary::functor`.
  These are "higher order" `Arbitrary` traits that correspond to the `Arbitrary1`
  and `Arbitrary2` type classes in Haskell's QuickCheck. They are mainly provided
  to support a common set of container-like types in custom deriving self-recursive
  types in  `proptest_derive`. More on this later releases.

- The strategies in `proptest::option` and `proptest::result` now accept a type
  `Probability` which is a wrapper around `f64`. Conversions from types such as
  `f64` are provided to make the interface ergonomic to use. Users may also use
  the `proptest::option::prob` function to explicitly construct the type.

- The strategies in `proptest::collections` now accept a type `SizeRange`
  which is a wrapper around `Range<usize>`. Conversions from types
  such as `usize` and `Range<usize>` are provided to make the interface
  ergonomic to use. Users may also use the `proptest::collections::size_bounds`
  function to explicitly construct the type.

- A `.prop_map_into()` operation on all strategies that map
  using `Into<OutputType>`. This is a clearer and cheaper
  operation than using `.prop_map(OutputType::from)`.

- A nonshrinking `LazyJust` strategy that can be used instead of `Just` when you
  have non-`Clone` types.

- Anything that can be coerced to `fn() -> T` where `T: Debug` is a `Strategy`
  where `ValueFor<fn() -> T> == T`. This is intended to make it easier to reuse
  proptest for unit tests with manual input space partition where `fn() -> T`
  provides fixtures.

### Minor changes

- Relaxed the constraints of `btree_map` removing `'static`.

- Reduced the heap allocation inside `Recursive` somewhat.

## 0.4.2

### Bug Fixes

- The `unstable` feature now works again.

## 0.4.1

### New Additions

- The `proptest::num::f32` and `proptest::num::f64` modules now have additional
  constants (e.g., `POSITIVE`, `SUBNORMAL`, `INFINITE`) which can be used to
  generate subsets of the floating-point domain by class and sign.

### Bug Fixes

- `proptest::num::f32::ANY` and `proptest::num::f64::ANY` now actually produce
  arbitrary values. Previously, they had the same effect as `0.0..1.0`. While
  this fix is a very substantial change in behaviour, it was not considered a
  breaking change since (a) the new behaviour is consistent with the
  documentation and expectations, (b) it's quite unlikely anyone was depending
  on the old behaviour since anyone who wanted that range would have written it
  out, and (c) Proptest isn't generally a transitive dependency so the chance
  of this update happening "by surprise" is low.

## 0.4.0

### Deprecations and Potential Breaking Changes

- `proptest::char::ANY` replaced with `proptest::char::any()`.
  `proptest::char::ANY` is present but deprecated, and will be removed in
  proptest 0.5.0.

- Instead of returning `-> Result<Self::Value, String>`, strategies are
  expected to return `-> Result<Self::Value, Reason>` instead. `Reason` reduces
  the amount of heap allocations, especially for `.prop_filter(..)` where you
  may now also pass in `&'static str`. You will only experience breaks if
  you've written your own strategy types or if you've used
  `TestCaseError::Reject` or `TestCaseError::Fail` explicitly.

- Update of externally-visible crate `rand` to `0.4.2`.

### New Additions

- Added `proptest::test_runner::Reason` which allows you to avoid heap
  allocation in some places and may be used to make the API richer in the
  future without incurring more breaking changes.

- Added a type alias `proptest::strategy::NewTree<S>` where `S: Strategy`
  defined as: `type NewTree<S> = Result<<S as Strategy>::Value, Rejection>`.

## 0.3.4

### Bug Fixes

- Cases where `file!()` returns a relative path, such as on Windows, are now
  handled more reasonably. See
  [#24](https://github.com/AltSysrq/proptest/issues/24) for more details and
  instructions on how to migrate any persistence files that had been written to
  the wrong location.

## 0.3.3

Boxing Day Special

### New Additions

- Added support for `i128` and `u128`. Since this is an unstable feature in
  Rust, this is hidden behind the feature `unstable` which you have to
  explicitly opt into in your `Cargo.toml` file.

- Failing case persistence. By default, when a test fails, Proptest will now
  save the seed for the failing test to a file, and later runs will test the
  persisted failing cases before generating new ones.

- Added `UniformArrayStrategy` and helper functions to simplify generating
  homogeneous arrays with non-`Copy` inner strategies.

- Trait `rand::Rng` and struct `rand::XorShiftRng` are now included in
  `proptest::prelude`.

### Bug Fixes

- Fix a case where certain combinations of strategies, like two
  `prop_shuffle()`s in close proximity, could result in low-quality randomness.

## 0.3.2

### New Additions

- Added `SampledBitSetStrategy` to generate bit sets based on size
  distribution.

- Added `Strategy::sboxed()` and `SBoxedStrategy` to make `Send + Sync` boxed
  strategies.

- `RegexGeneratorStrategy` is now `Send` and `Sync`.

- Added a type alias `ValueFor<S>` where `S: Strategy`. This is a shorter way
  to refer to: `<<S as Strategy>::Value as ValueTree>::Value`.

- Added a type alias `type W<T> = (u32, T)` for a weighted strategy `T` in the
  context of union strategies.

- `TestRunner` now implements `Default`.

- Added `Config::with_cases(number_of_cases: u32) -> Config` for simpler
  construction of a `Config` that only differs by the number of test cases.

- All default fields of `Config` can now be overridden by setting environment
  variables. See the docs of that struct for more details.

- Bumped dependency `rand = "0.3.18"`.

- Added `proptest::sample::subsequence` which returns a strategy generating
  subsequences, of the source `Vec`, with a size within the given `Range`.

- Added `proptest::sample::select` which returns a strategy selecting exactly
  one value from another collection.

- Added `prop_perturb` strategy combinator.

- Added `strategy::check_strategy_sanity()` function to do sanity checks on the
  shrinking implementation of a strategy.

- Added `prop_shuffle` strategy combinator.

- Added `strategy::Fuse` adaptor.

### Bug Fixes

- Fix bug where `Vec`, array and tuple shrinking could corrupt the state of
  their inner values, for example leading to out-of-range integers.

- Fix bug where `Flatten` (a.k.a. the `prop_flat_map` combinator) could fail to
  converge to a failing test case during shrinking.

- Fix `TupleUnion` sometimes panicking during shrinking if there were more than
  two choices.

## 0.3.1

### New Additions

- Added `CharStrategy::new_borrowed`.

## 0.3.0

### New Additions

- `Union` now supports weighting via `Union::new_weighted`. Corresponding
  syntax to specify weights is also available in `prop_oneof!`.

- Added `TupleUnion`, which works like `Union` but permits doing static
  dispatch even with heterogeneous delegate strategies.

- `prop_oneof!` is smarter about how it combines the input strategies.

- Added `option` module to generate weighted or unweighted `Option` types.

- Added `result` module to generate weighted or unweighted `Result` types.

- All `bits` submodules now have a `masked` function to create a strategy for
  generating subsets of an arbitrary bitmask.

### Potential Breaking Changes

- `Union::new` now has a generic argument type which could impact type
  inference.

- The concrete types produced by `prop_oneof!` have changed.

- API functions which used to return `BoxedStrategy` now return a specific
  type.

- `BitSetStrategy<T>` is no longer `Copy` for non-`Copy` types `T` nor `Debug`
  for non-`Debug` types `T`.

- `BitSetLike::max` has been renamed to `BitSetLike::len`.

## 0.2.1

### New Additions

- Added `prop_assert!` macro family to assert without panicking, for quieter
  test failure modes.

- New `prelude` module for easier importing of important things.

- Renamed `Singleton` to `Just`. (The old name is still available.)

- Failure messages produced by `proptest!` are now much more readable.

- Added in-depth tutorial.

## 0.2.0

### Breaking Changes

- `Strategy` now requires `std::fmt::Debug`.

### New Additions

- `Strategy` now has a family of `prop_flat_map()` combinators for producing
  dynamic and higher-order strategies.

- `Strategy` has a `prop_recursive()` combinator which allows generating
  recursive structures.

- Added `proptest::bool::weighted()` to pull booleans from a weighted
  distribution.

- New `prop_oneof!` macro makes it easier to select from one of several
  strategies.

- New `prop_compose!` macro to simplify writing most types of custom
  strategies.

## 0.1.1

### New Additions

Add `strategy::NoShrink`, `Strategy::no_shrink()`.<|MERGE_RESOLUTION|>--- conflicted
+++ resolved
@@ -1,10 +1,3 @@
-<<<<<<< HEAD
-## Unreleased Changes
-
-### New Features
-
-- Arrays of all sizes now supported via const generics
-=======
 ## Unreleased
 
 ### Bug Fixes
@@ -14,8 +7,8 @@
 
 ### New Features
 
+- Add `Arbitrary` impls for arrays of all sizes using const generics
 - Add `Arbitrary` impls for `core::num::NonZero*`
->>>>>>> 57cf7daa
 
 ## 1.0.0
 
