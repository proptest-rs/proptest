## Unreleased

## 1.6.0

### New Features

<<<<<<< HEAD
- When running persisted regressions, the most recently added regression is now run first.
- Added `handle-panics` feature which enables catching panics raised in tests and turning them into failures
- Added `backtrace` feature which enables capturing backtraces for both test failures and panics,
  if `handle-panics` feature is enabled
=======
- Added `handle-panics` feature which enables catching panics raised in tests
  and turning them into failures. ([\#525](https://github.com/proptest-rs/proptest/pull/525))
- Exit early if shrink disabled. ([\#520](https://github.com/proptest-rs/proptest/pull/520))
- Add `Config::with_failure_persistence`. A convenience constructor making use
  of a generic parameter over `FailurePersistence` impls and hiding the
  `Some(Box::new(...))`. ([\#508](https://github.com/proptest-rs/proptest/pull/508))
- Add From's for SizeRange and Probability. ([\#498]([https://github.com/proptest-rs/proptest/pull/498))
- When running persisted regressions, the most recently added regression is now
  run first. ([\#496](https://github.com/proptest-rs/proptest/pull/496]))

### Bug Fixes

- Fix WebAssembly support. Hides a few paths, that fail at runtime on
  wasm32-unknown-unknown, under conditional compilation. \([#519](https://github.com/proptest-rs/proptest/pull/519))
- Fix incorrectly reading environment configuration. Previously controlling
  proptest configuration via env vars was not properly applied. This caused
  vars like `PROPTEST_MAX_DEFAULT_SIZE_RANGE` to be not be properly applied,
  leading to unexpected behavior. ([\#457](https://github.com/proptest-rs/proptest/pull/457))
- Allow trailing comma in prop_assert_eq/ne like std. ([\#510](https://github.com/proptest-rs/proptest/pull/510))

### Other Notes

- Add `no_std` to `alloc` contexts. `no_std` must be used explicitly with
  `alloc`. Updated CI and documentation to reflect this. ([\#528](https://github.com/proptest-rs/proptest/pull/528))
- Make `libm` optional in a `std` environment. ([\#524](https://github.com/proptest-rs/proptest/pull/524))
- Update `bit-set` and `bit-vec` to `0.8.0`. ([\#501](https://github.com/proptest-rs/proptest/pull/501))
- Removed unused `frunk` feature. ([\#498](https://github.com/proptest-rs/proptest/pull/498))
>>>>>>> b844446d

## 1.5.0

### New Features

- Setting `PROPTEST_MAX_DEFAULT_SIZE_RANGE` now customizes the default `SizeRange`
  used by the default strategies for collections (like `Vec`). The default remains 100.
- Empty ranges panic during tree creation instead of during sampling.

### Documentation

- Reference the derive macro in Arbitrary's documentation
- Fix broken links in the book

### Bug Fixes

- Fixed issue where config contextualization would clobber existing failure persistence config

## 1.4.0

### Breaking Changes

- The minimum supported Rust version has been increased to 1.65.0.

### Other Notes

- `regex-syntax` updated from 0.7 to 0.8
- Fixed new clippies
- Fixed nightly build where Generator was renamed to Coroutine

## 1.3.1

### Other Notes

- `bit-set` updated from 0.5.0 to 0.5.2 to ensure minimum compatible version with bit-vec 0.6

## 1.3.0

### Breaking Changes

- The minimum supported Rust version has been increased to 1.64.0.

### New Features

- Adds Arbitrary impl for PathBuf
- Permit use of (?-u) in byte-regex strategies, allowing non-utf-8 bytes to be generated

### Book

- Various small fixes -- typos, formatting
- Removal of custom theme
- Add book page for Tips and Best Practices

### Other Notes

- `regex-syntax` version 0.7 is now used.
- Print a seed to stderr for a failed test even when a regressions file is already present.
- Fixed a performance issue with `VarBitSet::saturated` that can slow down `VecStrategy`
- Remove use of rust feature `core_intrinsics`
- Remove no longer needed "break-dead-code" feature
- Disable `clippy::arc_with_non_send_sync`
- Remove dependency on `byteorder`

## 1.2.0

### Breaking Changes

- `PROPTEST_` environment variables now take precedence over tests' non-default
  configuration.

### Bug Fixes

- Don't implement Arbitrary for NonZeroU128 and NonZeroI128 on wasm targets where
  u128 and i128 Arbitrary impls don't exist

### New Features

### Other Notes

- Minimal failing input is now printed using debug pretty-printing
- Made public `VarBitSet`, `SizeRange` read-only methods and num sampling
  functions in preparation for release of a `proptest-state-machine` crate.
- Removed dependency on `quick_error`
- Start publishing MSRV

## 1.1.0

### Bug Fixes

- Sampling from large ranges of floats such as `(0f32)..` no longer panics
  with newer versions of the `rand` crate
- [dependencies.x86] was bumped to latest current version. x86 crate does
  was on a very old version 0.33.0 which used a removed macro from rust.
- The calculation for the arbitrary impl of Layout was using a max_size that
  was too large and overflowing Layout. This has been fixed.
- Test for arbitrary AllocError was referring to AllocErr which
  does not exist, this was fixed.
- NoneError has been removed from rust so it was subsequently
  removed from proptest. It was blocking compilation. evidence:
  https://github.com/rust-lang/rust/issues/85614
- `try_reserve` is stable so removed from unstable features
- `try_trait` has been changed to `try_trait_v2` so that was adjusted
  in `Cargo.toml`.
- `prop_assert_ne!` now uses fully qualified `prop_assert_eq!`
- Persisted tests are not counted against the number of cases to run

### New Features

- Add `Arbitrary` impls for arrays of all sizes using const generics
- Add `Arbitrary` impls for `core::num::NonZero*`
- Adds ability to disable failure persistence via env var `PROPTEST_DISABLE_FAILURE_PERSISTENCE`

### Other Notes

- `proptest` no longer depends on the `quick-error` crate.

## 1.0.0

### Breaking Changes

- The minimum supported Rust version has been increased to 1.50.0.

- The version of the `rand` crate has been increased to 0.8.

- Due to changes in the `getrandom` crate, if you wish to use proptest on the
  `wasm32-unknown-unknown` target, you must manually add a dependency on that
  crate and enable a feature that will allow it to work. Refer to the
  `getrandom` crate documentation for more information.

### Bug Fixes

- `prop_shuffle()` can now produce all permutations.

### New Features

- Tuple strategies up to 12 elements are now supported, for parity with the
  blanket implementations that `std` provides.

## 0.10.1

### New Features

- Added `RngAlgorithm::Recorder` and supporting APIs which allow capturing
  random data generated as part of generating a value or running a test.

## 0.10.0

### Breaking Changes

- The version of the `rand` crate has been increased to 0.7.

- The `proptest!` macro no longer accepts function bodies which implicitly
  return a value (which would then be discarded).

- The `TupleUnion` implementation in `proptest` 0.9 has been removed and
  replaced with `LazyTupleUnion`. `prop_oneof!` is unaffected and continues
  to be the recommended way to build a union of strategies.

### New Features

- Enabling the `hardware-rng` optional dependency (disabled by default) allows
  obtaining non-deterministic random seeds even in `no_std` environments
  provided the architecture is x86 or AMD64.

- Added missing `?Sized` bound to `B` on the implementation of
  `Arbitrary` for `std::borrow::Cow<'_, B>`.

### Bug Fixes

- `prop_assert!` and `prop_assume!` should now be usable in `no_std`
  environments.

### Other Notes

- `rusty_fork` has been bumped to 0.3.0, which adds support for a number of
  [new test flags](https://github.com/AltSysrq/rusty-fork/blob/master/CHANGELOG.md#improvements)
  when running forked tests.

- The `PassThrough` RNG algorithm now returns 0 instead of panicking when it
  runs out of entropy.

## 0.9.6

### Bug Fixes

- Fixed [#186](https://github.com/proptest-rs/proptest/issues/186),
  a Rust future-compatibility issue.

## 0.9.5

### Bug Fixes

- Fixed a Rust future-compatibility issue (https://github.com/rust-lang/rust/pull/65819).

### New Additions

## 0.9.4

### Bug Fixes

- The `unstable` feature one again works against the latest nightly.

### Performance Improvements

- Unions and the `prop_oneof!` combinator now generate value trees
  lazily.

  In previous versions of `proptest`, if a value tree for a
  union variant was generated, so would value trees for earlier
  variants -- as a result, union value tree generation was linear in the
  number of variants.

  In `proptest` 0.9.4 and above, value trees are only generated for
  union variants that are picked. Union value tree generation is now
  independent of the number of variants.

### Deprecations

- `TupleUnion` has been deprecated, and its implementation will be
  replaced by `LazyTupleUnion`'s in 0.10.0.

### Other Notes

- The return type of `prop_oneof!` has changed from `TupleUnion` to
  `LazyTupleUnion`. `prop_oneof!`'s return type is documented to not be
  stable, and that continues to be the case.

- Shrinking is now limited to four times as many iterations as configured
  number of test cases by default.

- `prop_assert_eq!` and `prop_assert_ne!` produce output more similar to the
  `assert_eq!` and `assert_ne!` macros. This should also make it easier to
  visually parse out the source location in the resulting messages.

## 0.9.3

This is a minor release to correct some packaging errors. The license files are
now included in the files published to crates.io, and some unneeded files are
now excluded.

## 0.9.2

### New Additions

- Closures generated by `prop_compose!` are now `move`. This is not expected to
  cause any breakage since there is no way to successfully use a borrowing
  closure with that macro.

- There is now **highly experimental** support for building on Web Assembly.
  Refer to [the Proptest
  book](https://altsysrq.github.io/proptest-book/proptest/wasm.html) for build
  instructions.

### Other Notes

- Using proptest with the default `std` feature enabled, the `spin` crate is no
  longer brought in as a dependency.

- Using proptest with the `std` feature disabled, neither `spin` nor
  `lazy_static` are brought in as dependencies.

## 0.9.1

### New RNG Algorithm

Starting in this version, the default RNG algorithm has been changed from
XorShift to ChaCha since it produces higher-quality randomness. This may make
test case generation a bit slower but it avoids certain pathological cases that
the old generator had.

The old algorithm is still supported, and is used automatically when reading
old failure persistence files.

Note that this change also affects the internal representation of RNG seeds,
which affects the `FailurePersistence` trait which previously only supported
the seed representation for XorShift. This release maintains source
compatibility with 0.9.0 by providing defaults for the new methods which
delegate (when possible) to the old ones, but be aware that custom failure
persistence implementations using the old API will not function when using an
RNG other than XorShift.

To keep using the old algorithm, you can set the environment variable
`PROPTEST_RNG_ALGORITHM` to `xs` or set `Config.rng_algorithm` to
`RngAlgorithm::XorShift` in code.

Besides ChaCha, this version also adds a `PassThrough` RNG "algorithm" which
makes it possible to use an external source of entropy with Proptest.

### New Additions

- `TestRng` instances can be created with the `from_seed` function.

- `TestRunner` instances can be created with user-provided `TestRng`s.

- `TestRunner` now has a `deterministic()` constructor which uses the same RNG
  every time, to facilitate doing statistical tests on strategy outputs.

- There is now a work-around for a [compiler
  bug](https://github.com/rust-lang/rust/issues/52478) which prevents building
  with `-C link-dead-code`. Please see this issue for details:
  https://github.com/proptest-rs/proptest/issues/124

### Deprecations

- The `load_persisted_failures` and `save_persisted_failure` methods on the
  `FailurePersistence` trait have been deprecated and will be removed in
  0.10.0.

## 0.9.0

### Breaking Changes

- The minimum Rust version has been increased to 1.32.0.

- The version of the `rand` crate has been increased to 0.6.

- The `ValueFor` type alias (deprecated in 0.8.0) has been removed. Replace
  `ValueFor<S>` with `S::Value` or `<S as Strategy>::Value` as necessary.

- `From<SizeRange>` implementations converting a `SizeRange` back to various
  std types have been removed since they were of limited utility and had
  unclear or incorrect conversion properties.

- Many optional elements (such as trailing commas or function visibility
  modifiers) in certain macros could be specified more than once. The macros
  now accept at most one occurrence.

- Visibility modifiers inside `prop_compose` must no longer be enclosed in
  brackets. Unless other modifiers (e.g., `unsafe`) are also in use, simply
  removing the brackets is sufficient.

### New Additions

- Rust 2018 style macro imports are now supported.

- In a Rust 2018 crate, all the macros can be brought into scope with
  `import proptest::prelude::*;`.

- The proptest macros now accept trailing commas in more locations.

- Visibility modifiers can now be passed to `prop_compose!` without enclosing
  them in brackets. Unfortunately, the old way could not continue to be
  supported due to the way the `vis` macro matcher works.

### Nightly-only breakage

- The `nightly` feature, which was formerly required for using proptest with
  `#[no_std]`, has been removed. References to the feature can simply be
  deleted.

- When using the `unstable` feature and setting `default-features = false`, the
  `AtomicI64` and `AtomicU64` types are not supported unless the `atomic64bit`
  feature is enabled. This supports `no_std` usage on platforms which do not
  support atomic 64-bit operations.

### Other Notes

- Generated strings are now much more likely to contain right-to-left override
  characters.

- Most of the crate-level documentation has been relocated to the [Proptest
  Book](https://altsysrq.github.io/proptest-book/proptest/index.html).

## 0.8.7

### New Additions

- Add `max_shrink_iters` and `max_shrink_time` options to test configuration to
  allow capping the resources expended on shrinking test cases.

- Add `verbose` option to make proptest give details about what is happening as
  the test executes.

- When a failure is saved to the persistence file, the message now also
  includes the seed that was saved so that it can manually be added to the
  appropriate file should the test have run somewhere where the updated file is
  not accessible (for example, on a CI system).

### Bug Fixes

- `any::<SystemTime>()` now generates random values centred on the UNIX epoch
  rather than always producing the current time.

### Other Notes

- When using forking, proptest will now detect conditions which cause the child
  process to crash without running any tests, and will fail quickly instead of
  respawning child processes.

## 0.8.6

### New Additions

- `Vec<S> where S: Strategy` is now itself a `Strategy` for producing
  fixed-size `Vec`s whose values are derived from the respective strategies.

- It is now possible to configure the test runner to cache test results to
  avoid spending time running identical tests. See `Config.result_cache`.

- Add `sample::Index`, a type for generating indices into runtime-sized slices
  and vectors.

- Add `sample::Selector`, a type for picking items out of dynamically-created
  iterables.

### Bug Fixes

- Fix panic when using `sample::subsequence` with an empty vector.

- Fix panic when using `sample::subsequence` with a size equal to the size of
  the input vector.

- Fix sampled bitset strategies on integers not allowing to generate exactly
  the same number of bits as the integer is wide.

### Other Notes

- Passing empty size ranges to functions requiring a non-empty size range now
  panic with an explicit message immediately rather than causing an arithmetic
  error when generating input values.

- There were a few cases where proptest would accept a `SizeRange` with an
  inclusive maximum value of `usize::MAX`. Size ranges are now always clamped
  to `usize::MAX - 1`.

## 0.8.5

### Bug Fixes

- Fix build when nightly features are enabled.

## 0.8.4

### Bug Fixes

- Nightly and no_std support work against latest nightly once again.

### New Additions

- Added `bits::bool_vec` for generating `Vec<bool>` as a bit set.

### Nightly-only breakage

- `impl Arbitrary for CollectionAllocErr` is temporarily removed pending it
  being available outside the `alloc` crate again.

- `bits::bitset` is no longer available without the `bit-set` feature (enabled
  by default), which is [not compatible with `#[no_std]`
  environments](https://github.com/contain-rs/bit-vec/pull/51).

## 0.8.3

### Bug Fixes

- Fix that regex-based string generation could transpose the order of a literal
  and a non-literal component.

## 0.8.2

### New Additions

- Macros which previously accepted `pattern in strategy` syntax to specify
  arguments now also accept `pattern: type` syntax as shorthand for
  `pattern in any::<type>()`.

- Closure-style `proptest!` invocation no longer requires the body to use block
  syntax.

- Closure-style `proptest!` invocation now accepts custom configurations.

## 0.8.1

### New Additions

- `proptest!` now has form that accepts a closure. See the documentation for
  the macro for more details.

### Bug Fixes

- Fix spurious warning about corrupt regression files. The files were not
  corrupt but the parser was failing to handle the blank line at the end.

- The `multiplex_alloc!` and `multiplex_core!` macros which were
  unintentionally exported in 0.8.0 are no longer exported. This is not
  considered a breaking change since they were not supposed to be accessible,
  and in any case would not have expanded into valid code in most other crates.

## 0.8.0

### New Additions

- A combinator `.prop_filter_map` has been added to `Strategy`.
  It is similar to `.filter_map` for `Iterator` in that it is the
  combination of `.prop_filter` and `.prop_map`.

- `i128` and `u128` are now supported without any feature flags and on stable.

- More implementations of `Arbitrary` are supported for `alloc` + `no_std` users.

- `size_range` now accepts inclusive ranges of form `low..=high` and `..=high`.
  Thus, you can construct a `vec` strategy as: `vec(elt_strategy, low..=high)`
  and `vec(elt_strategy, ..=high)`. This also applies to other functions
  accepting `Into<SizeRange>`.

- `..= high` is now a valid strategy. Please note that `..= 1` will naturally
  include numbers lower than `0` for sized types.

- `low..=high` is also a valid strategy.

- `Arbitrary` is implemented for `RangeInclusive<Idx>`, `RangeToInclusive`,
  and `DecodeUtf16` on stable.

- Bitset strategies and `subsequence` now accept all range syntaxes.

### Bug Fixes

- Fix a race condition where a test failing due to running ever so slightly
  over the set timeout could cause the test harness to converge to the
  incorrect failing value, a non-failing value, or panic.

### Deprecations

- The type alias `ValueFor<S>` is now deprecated and will be removed in
  version 0.9. You should just use `S::Value` instead.

### Breaking changes

- A minimum version of 1.27 of Rust is now required.

- `regex-syntax` version 0.6 is now used.

- `rand` version 0.5 is now used.

- As a consequence, the `FailurePersistence` trait will now use `[u8; 16]` seeds
  instead of `[u32; 4]`. However, the stored failure persistence files using
  the default `FileFailurePersistence` will still use `[u32; 4]` so your old
  failure persistence files should still work.

- The RNG used by proptest has been changed to a PRNG `TestRng` which proptest
  exposes. This is currently a simple new-type wrapper around `XorShiftRng`.
  In the future, this will give us more freedom to make changes without breakage.

- The feature flag `i128_support` has been removed. The features it added are
  now always supported.

- The associated type `Value` of `Strategy` has been renamed to `Tree`.
  A new associated type `Value` has been added to `Strategy` which always refers
  to the same type as `<S::Tree as ValueTree>::Value` for some strategy `S`.
  This change allows you to write `-> impl Strategy<Value = T>` for functions
  returning a `Strategy` generating `T`s. This is more ergonomic to use than
  `-> impl Strategy<Value = impl ValueTree<Value = T>>`.

- The method `new_value` in `Strategy` has been renamed to `new_tree` to mirror
  the renaming of `Value` to `Tree`.

- As a consequence change, the associated type `ValueTree` has been removed from
  `Arbitrary`.

- The methods `run` and `run_one` on `TestRunner` now takes a function-under-test
  that accepts the generated type by value instead of by reference instead.
  This means that you don't need to write `ref value in my_strategy` and can
  write `value in my_strategy` instead even if `typeof(value)` doesn't implement
  `Copy`. This is also a step in the direction of allowing strategies to generate
  references when generic associated types (GATs) land.
  However, `ref value in my_strategy` will still be accepted, so not a lot of
  breakage should come of this if you've used `proptest! { .. }`.

- `prop_compose!` no longer applies `.boxed()` to the strategy produced.
  Therefore, `-> BoxedStrategy<T>` is no longer the correct type.
  The new return type is `-> impl Strategy<Value = T>`.
  If you want the old behaviour, you can use `.boxed()` yourself.

- `Arbitrary` for `SizeRange` changed its associated type to use `RangeInclusive`.
  Same applies for `CString`.

- Many APIs now use `impl Trait` in argument position, which could affect code
  using turbofishes to specify types explicitly.

- `char` APIs which formerly represented a range as `(start, end)` now require
  `start..=end`.

### Nightly-only breakage

- As `std::io::{Chars, CharsError}` have been deprecated on nightly,
  their `Arbitrary` implementations have been removed.

## 0.7.2

### Bug Fixes

- Fix that `bool` would not shrink correctly, leading to hangs when tests
  taking `bool` parameters would fail in certain circumstances.

## 0.7.1

### New Additions

- It is now possible to run test cases in sub-processes. This allows using
  proptest to test functions which may cause the test process to terminate
  abruptly, such as by calling `abort()` or even suffering a segmentation
  fault. This requires the "fork" feature, enabled by default.

- Added support for setting a timeout which applies on a per-test-case (i.e.,
  single input rather than the whole test) basis. This allows using proptest to
  find inputs which cause code to get stuck in infinite loops or exhibit other
  pathological performance behaviour. This requires the "timeout" feature (and
  transitively, the "fork" feature), enabled by default.

See also [the documentation](README.md#forking-and-timeouts) for these
features.

### Bug Fixes

- Fix that failure persistence file would be written to the incorrect location
  in projects using workspaces. See
  [#24](https://github.com/proptest-rs/proptest/issues/24) for more details and
  instructions on how to migrate any persistence files that had been written to
  the wrong location.

- Fix a case where `any::<ArgsOs>()` or `any::<VarsOs>()` could panic on
  Windows.

### Nightly-only breakage

- Support for the `hashmap_core` crate is removed pending
  https://github.com/Amanieu/hashmap_core/issues/3.

## 0.7.0

### Potential Breaking Changes

- The persistence system has been refactored to allow for
  non-file-system based persistence. `FailurePersistence`
  is now a trait, and the prior file-based enum which fulfilled
  that purpose is now called `FileFailurePersistence` and implements
  the generic trait. The default behavior has not changed.

- Reflecting the change to persistence, `Config.failure_persistence`
  is now of type `Option<Box<FailurePersistence>>`.

- The `source_file` used as an optional reference point to the location of the
  calling test is now tracked on the `Config` struct rather than the
  `TestRunner`.

### New Additions

- Experimental support on nightly for working in `#![no_std]` environments has
  been added. To use it, one must disable the default-features for proptest and
  use the new "alloc" and "nightly" features. Currently access to a heap
  allocator is still required.

## 0.6.0

### Potential Breaking Changes

- There is a small change of breakage if you've relied on `Recursive` using an
  `Arc<BoxedStrategy<T>>` as `Recursive` now internally uses `BoxedStrategy<T>`
  instead as well as expecting a `Fn(BoxedStrategy<T>) -> R` instead of
  `Fn(Arc<BoxedStrategy<T>>) -> R`. In addition, the type of recursive
  strategies has changed from `Recursive<BoxedStrategy<T>, F>` to just
  `Recursive<T, F>`.

### Minor changes

- Reduced indirections and heap allocations inside `Recursive<T, F>` somewhat.

- `BoxedStrategy<T>` and `SBoxedStrategy<T>` now use `Arc` internally instead of
  using `Box`. While this has marginal overhead, it also reduces the overhead
  in `Recursive<T, F>`. The upside to this change is also that you can very
  cheaply clone strategies.

- `Filter` is marginally faster.

### Bug Fixes

- Removed `impl Arbitrary for LocalKeyState` since `LocalKeyState` no longer
  exists in the nightly compiler.

- Unstable features compile on latest nightly again.

## 0.5.1

### New Additions

- `proptest::strategy::Union` and `proptest::strategy::TupleUnion` now work
  with weighted strategies even if the sum of the weights overflows a `u32`.

- Added `SIGNALING_NAN` strategy to generate signalling NaNs if supported by
  the platform. Note that this is _not_ included in `ANY`.

### Bug Fixes

- Fixed values produced via `prop_recursive()` not shrinking from the recursive
  to the non-recursive case.

- Fix that `QUIET_NAN` would generate signalling NaNs on most platforms on Rust
  1.24.0 and later.

## 0.5.0

### Potential Breaking Changes

- There is a small chance of breakage if you've relied on the constraints put
  on type inference by the closure in `leaf.prop_recursive(..)` having a fixed
  output type. The output type is now any strategy that generates the same type
  as `leaf`. This change is intended to make working with recursive types a bit
  easier as you no longer have to use `.boxed()` inside the closure you pass to
  `.prop_recursive(..)`.

- There is a small chance of breakage wrt. type inference due to the
  introduction of `SizeRange`.

- There is a small chance of breakage wrt. type inference due to the
  introduction of `Probability`.

- `BoxedStrategy` and `SBoxedStrategy` are now newtypes instead of being type
  aliases. You will only experience breaking changes if you've directly
  used `.boxed()` and not `(S)BoxedStrategy<T>` but rather
  `Box<Strategy<Value = Box<ValueTree<Value = T>>>>`. The probability of
  breakage is very small, but still possible. The benefit of this change
  is that calling `.boxed()` or `.sboxed()` twice only boxes once. This can
  happen in situations where you have functions `Strategy -> BoxedStrategy` or
  with code generation.

- `proptest::char::ANY` has been removed. Any remaining uses must be replaced
  by `proptest::char::any()`.

- `proptest::strategy::Singleton` has been removed. Any remaining uses must be
  replaced by `proptest::strategy::Just`.

### New Additions

- Proptest now has an `Arbitrary` trait in `proptest::arbitrary` and re-exported
  in the `proptest::prelude`. `Arbitrary` has also been `impl`emented for most
  of the standard library. The trait provides a mechanism to define a canonical
  `Strategy` for a given type just like `Arbitrary` in Haskell's QuickCheck.
  Deriving for this trait will also be provided soon in the crate
  `proptest_derive`. To use the canonical strategy for a certain type `T`,
  you can simply use `any::<T>()`. This is the major new addition of this release.

- The `any_with`, `arbitrary`, `arbitrary_with` free functions in
  the module `proptest::arbitrary`.

- The `ArbitraryF1` and `ArbitraryF2` traits in `proptest::arbitrary::functor`.
  These are "higher order" `Arbitrary` traits that correspond to the `Arbitrary1`
  and `Arbitrary2` type classes in Haskell's QuickCheck. They are mainly provided
  to support a common set of container-like types in custom deriving self-recursive
  types in `proptest_derive`. More on this later releases.

- The strategies in `proptest::option` and `proptest::result` now accept a type
  `Probability` which is a wrapper around `f64`. Conversions from types such as
  `f64` are provided to make the interface ergonomic to use. Users may also use
  the `proptest::option::prob` function to explicitly construct the type.

- The strategies in `proptest::collections` now accept a type `SizeRange`
  which is a wrapper around `Range<usize>`. Conversions from types
  such as `usize` and `Range<usize>` are provided to make the interface
  ergonomic to use. Users may also use the `proptest::collections::size_bounds`
  function to explicitly construct the type.

- A `.prop_map_into()` operation on all strategies that map
  using `Into<OutputType>`. This is a clearer and cheaper
  operation than using `.prop_map(OutputType::from)`.

- A nonshrinking `LazyJust` strategy that can be used instead of `Just` when you
  have non-`Clone` types.

- Anything that can be coerced to `fn() -> T` where `T: Debug` is a `Strategy`
  where `ValueFor<fn() -> T> == T`. This is intended to make it easier to reuse
  proptest for unit tests with manual input space partition where `fn() -> T`
  provides fixtures.

### Minor changes

- Relaxed the constraints of `btree_map` removing `'static`.

- Reduced the heap allocation inside `Recursive` somewhat.

## 0.4.2

### Bug Fixes

- The `unstable` feature now works again.

## 0.4.1

### New Additions

- The `proptest::num::f32` and `proptest::num::f64` modules now have additional
  constants (e.g., `POSITIVE`, `SUBNORMAL`, `INFINITE`) which can be used to
  generate subsets of the floating-point domain by class and sign.

### Bug Fixes

- `proptest::num::f32::ANY` and `proptest::num::f64::ANY` now actually produce
  arbitrary values. Previously, they had the same effect as `0.0..1.0`. While
  this fix is a very substantial change in behaviour, it was not considered a
  breaking change since (a) the new behaviour is consistent with the
  documentation and expectations, (b) it's quite unlikely anyone was depending
  on the old behaviour since anyone who wanted that range would have written it
  out, and (c) Proptest isn't generally a transitive dependency so the chance
  of this update happening "by surprise" is low.

## 0.4.0

### Deprecations and Potential Breaking Changes

- `proptest::char::ANY` replaced with `proptest::char::any()`.
  `proptest::char::ANY` is present but deprecated, and will be removed in
  proptest 0.5.0.

- Instead of returning `-> Result<Self::Value, String>`, strategies are
  expected to return `-> Result<Self::Value, Reason>` instead. `Reason` reduces
  the amount of heap allocations, especially for `.prop_filter(..)` where you
  may now also pass in `&'static str`. You will only experience breaks if
  you've written your own strategy types or if you've used
  `TestCaseError::Reject` or `TestCaseError::Fail` explicitly.

- Update of externally-visible crate `rand` to `0.4.2`.

### New Additions

- Added `proptest::test_runner::Reason` which allows you to avoid heap
  allocation in some places and may be used to make the API richer in the
  future without incurring more breaking changes.

- Added a type alias `proptest::strategy::NewTree<S>` where `S: Strategy`
  defined as: `type NewTree<S> = Result<<S as Strategy>::Value, Rejection>`.

## 0.3.4

### Bug Fixes

- Cases where `file!()` returns a relative path, such as on Windows, are now
  handled more reasonably. See
  [#24](https://github.com/proptest-rs/proptest/issues/24) for more details and
  instructions on how to migrate any persistence files that had been written to
  the wrong location.

## 0.3.3

Boxing Day Special

### New Additions

- Added support for `i128` and `u128`. Since this is an unstable feature in
  Rust, this is hidden behind the feature `unstable` which you have to
  explicitly opt into in your `Cargo.toml` file.

- Failing case persistence. By default, when a test fails, Proptest will now
  save the seed for the failing test to a file, and later runs will test the
  persisted failing cases before generating new ones.

- Added `UniformArrayStrategy` and helper functions to simplify generating
  homogeneous arrays with non-`Copy` inner strategies.

- Trait `rand::Rng` and struct `rand::XorShiftRng` are now included in
  `proptest::prelude`.

### Bug Fixes

- Fix a case where certain combinations of strategies, like two
  `prop_shuffle()`s in close proximity, could result in low-quality randomness.

## 0.3.2

### New Additions

- Added `SampledBitSetStrategy` to generate bit sets based on size
  distribution.

- Added `Strategy::sboxed()` and `SBoxedStrategy` to make `Send + Sync` boxed
  strategies.

- `RegexGeneratorStrategy` is now `Send` and `Sync`.

- Added a type alias `ValueFor<S>` where `S: Strategy`. This is a shorter way
  to refer to: `<<S as Strategy>::Value as ValueTree>::Value`.

- Added a type alias `type W<T> = (u32, T)` for a weighted strategy `T` in the
  context of union strategies.

- `TestRunner` now implements `Default`.

- Added `Config::with_cases(number_of_cases: u32) -> Config` for simpler
  construction of a `Config` that only differs by the number of test cases.

- All default fields of `Config` can now be overridden by setting environment
  variables. See the docs of that struct for more details.

- Bumped dependency `rand = "0.3.18"`.

- Added `proptest::sample::subsequence` which returns a strategy generating
  subsequences, of the source `Vec`, with a size within the given `Range`.

- Added `proptest::sample::select` which returns a strategy selecting exactly
  one value from another collection.

- Added `prop_perturb` strategy combinator.

- Added `strategy::check_strategy_sanity()` function to do sanity checks on the
  shrinking implementation of a strategy.

- Added `prop_shuffle` strategy combinator.

- Added `strategy::Fuse` adaptor.

### Bug Fixes

- Fix bug where `Vec`, array and tuple shrinking could corrupt the state of
  their inner values, for example leading to out-of-range integers.

- Fix bug where `Flatten` (a.k.a. the `prop_flat_map` combinator) could fail to
  converge to a failing test case during shrinking.

- Fix `TupleUnion` sometimes panicking during shrinking if there were more than
  two choices.

## 0.3.1

### New Additions

- Added `CharStrategy::new_borrowed`.

## 0.3.0

### New Additions

- `Union` now supports weighting via `Union::new_weighted`. Corresponding
  syntax to specify weights is also available in `prop_oneof!`.

- Added `TupleUnion`, which works like `Union` but permits doing static
  dispatch even with heterogeneous delegate strategies.

- `prop_oneof!` is smarter about how it combines the input strategies.

- Added `option` module to generate weighted or unweighted `Option` types.

- Added `result` module to generate weighted or unweighted `Result` types.

- All `bits` submodules now have a `masked` function to create a strategy for
  generating subsets of an arbitrary bitmask.

### Potential Breaking Changes

- `Union::new` now has a generic argument type which could impact type
  inference.

- The concrete types produced by `prop_oneof!` have changed.

- API functions which used to return `BoxedStrategy` now return a specific
  type.

- `BitSetStrategy<T>` is no longer `Copy` for non-`Copy` types `T` nor `Debug`
  for non-`Debug` types `T`.

- `BitSetLike::max` has been renamed to `BitSetLike::len`.

## 0.2.1

### New Additions

- Added `prop_assert!` macro family to assert without panicking, for quieter
  test failure modes.

- New `prelude` module for easier importing of important things.

- Renamed `Singleton` to `Just`. (The old name is still available.)

- Failure messages produced by `proptest!` are now much more readable.

- Added in-depth tutorial.

## 0.2.0

### Breaking Changes

- `Strategy` now requires `std::fmt::Debug`.

### New Additions

- `Strategy` now has a family of `prop_flat_map()` combinators for producing
  dynamic and higher-order strategies.

- `Strategy` has a `prop_recursive()` combinator which allows generating
  recursive structures.

- Added `proptest::bool::weighted()` to pull booleans from a weighted
  distribution.

- New `prop_oneof!` macro makes it easier to select from one of several
  strategies.

- New `prop_compose!` macro to simplify writing most types of custom
  strategies.

## 0.1.1

### New Additions

Add `strategy::NoShrink`, `Strategy::no_shrink()`.<|MERGE_RESOLUTION|>--- conflicted
+++ resolved
@@ -1,15 +1,12 @@
 ## Unreleased
 
-## 1.6.0
-
-### New Features
-
-<<<<<<< HEAD
-- When running persisted regressions, the most recently added regression is now run first.
-- Added `handle-panics` feature which enables catching panics raised in tests and turning them into failures
 - Added `backtrace` feature which enables capturing backtraces for both test failures and panics,
   if `handle-panics` feature is enabled
-=======
+
+## 1.6.0
+
+### New Features
+
 - Added `handle-panics` feature which enables catching panics raised in tests
   and turning them into failures. ([\#525](https://github.com/proptest-rs/proptest/pull/525))
 - Exit early if shrink disabled. ([\#520](https://github.com/proptest-rs/proptest/pull/520))
@@ -37,7 +34,6 @@
 - Make `libm` optional in a `std` environment. ([\#524](https://github.com/proptest-rs/proptest/pull/524))
 - Update `bit-set` and `bit-vec` to `0.8.0`. ([\#501](https://github.com/proptest-rs/proptest/pull/501))
 - Removed unused `frunk` feature. ([\#498](https://github.com/proptest-rs/proptest/pull/498))
->>>>>>> b844446d
 
 ## 1.5.0
 
