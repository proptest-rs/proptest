// Copyright 2018 The proptest developers
//
// Licensed under the Apache License, Version 2.0 <LICENSE-APACHE or
// http://www.apache.org/licenses/LICENSE-2.0> or the MIT license
// <LICENSE-MIT or http://opensource.org/licenses/MIT>, at your
// option. This file may not be copied, modified, or distributed
// except according to those terms.

//! High level IR and abstract syntax tree (AST) of impls.
//!
//! We compile to this AST and then linearise that to Rust code.

use std::ops::{Add, AddAssign};

use proc_macro2::{Span, TokenStream};
use quote::{ToTokens, TokenStreamExt};
use syn;
use syn::spanned::Spanned;

use crate::error::{Ctx, DeriveResult};
use crate::use_tracking::UseTracker;
use crate::util::self_ty;

//==============================================================================
// Config
//==============================================================================

/// The `MAX - 1` number of strategies that `TupleUnion` supports.
/// Increase this if the behaviour is changed in `proptest`.
/// Keeping this lower than what `proptest` supports will also work
/// but for optimality this should follow what `proptest` supports.
#[cfg(not(feature = "boxed_union"))]
const UNION_CHUNK_SIZE: usize = 9;

/// The `MAX - 1` tuple length `Arbitrary` is implemented for. After this number,
/// tuples are expanded as nested tuples of up to `MAX` elements. The value should
/// be kept in sync with the largest impl in `proptest/src/arbitrary/tuples.rs`.
const NESTED_TUPLE_CHUNK_SIZE: usize = 9;

/// The name of the top parameter variable name given in `arbitrary_with`.
/// Changing this is not a breaking change because a user is expected not
/// to rely on this (and the user shouldn't be able to..).
const TOP_PARAM_NAME: &str = "_top";

/// The name of the variable name used for user facing parameter types
/// specified in a `#[proptest(params = "<type>")]` attribute.
///
/// Changing the value of this constant constitutes a breaking change!
const API_PARAM_NAME: &str = "params";

//==============================================================================
// AST Root
//==============================================================================

/// Top level AST and everything required to implement `Arbitrary` for any
/// given type. Linearizing this AST gives you the impl wrt. Rust code.
pub struct Impl {
    /// Name of the type.
    typ: syn::Ident,
    /// Tracker for uses of Arbitrary trait for a generic type.
    tracker: UseTracker,
    /// The three main parts, see description of `ImplParts` for details.
    parts: ImplParts,
}

/// The three main parts to deriving `Arbitrary` for a type.
/// That is: the associated items `Parameters` (`Params`),
/// `Strategy` (`Strategy`) as well as the construction of the
/// strategy itself (`Ctor`).
pub type ImplParts = (Params, Strategy, Ctor);

impl Impl {
    /// Constructs a new `Impl` from the parts as described on the type.
    pub fn new(typ: syn::Ident, tracker: UseTracker, parts: ImplParts) -> Self {
        Self {
            typ,
            tracker,
            parts,
        }
    }

    /// Linearises the impl into a sequence of tokens.
    /// This produces the actual Rust code for the impl.
    pub fn into_tokens(self, ctx: Ctx) -> DeriveResult<TokenStream> {
        let Impl {
            typ,
            mut tracker,
            parts: (params, strategy, ctor),
        } = self;

        /// A `Debug` bound on a type variable.
        fn debug_bound() -> syn::TypeParamBound {
            parse_quote!(::std::fmt::Debug)
        }

        /// An `Arbitrary` bound on a type variable.
        fn arbitrary_bound() -> syn::TypeParamBound {
            parse_quote!(_proptest::arbitrary::Arbitrary)
        }

        // Add bounds and get generics for the impl.
        tracker.add_bounds(ctx, &arbitrary_bound(), Some(debug_bound()))?;
        let generics = tracker.consume();
        let (impl_generics, ty_generics, where_clause) =
            generics.split_for_impl();

        let _top = call_site_ident(TOP_PARAM_NAME);

        let _const = call_site_ident(&format!("_IMPL_ARBITRARY_FOR_{}", typ));

        // Linearise everything. We're done after this.
        //
        // NOTE: The clippy::arc_with_non_send_sync lint is disabled here because the strategies
        // generated are often not Send or Sync, such as BoxedStrategy.
        //
        // The double-curly-braces are not strictly required, but allow the expression to be
        // annotated with an attribute.
        let q = quote! {
            #[allow(non_upper_case_globals)]
            #[allow(clippy::arc_with_non_send_sync)]
            const #_const: () = {
            extern crate proptest as _proptest;

            impl #impl_generics _proptest::arbitrary::Arbitrary
            for #typ #ty_generics #where_clause {
                type Parameters = #params;

                type Strategy = #strategy;

                fn arbitrary_with(#_top: Self::Parameters) -> Self::Strategy {
                    #ctor
                }
            }

            };
        };

        Ok(q)
    }
}

//==============================================================================
// Smart construcors, StratPair
//==============================================================================

/// A pair of `Strategy` and `Ctor`. These always come in pairs.
pub type StratPair = (Strategy, Ctor);

/// The type and constructor for `any::<Type>()`.
pub fn pair_any(ty: syn::Type, span: Span) -> StratPair {
    let q = Ctor::Arbitrary(ty.clone(), None, span);
    (Strategy::Arbitrary(ty, span), q)
}

/// The type and constructor for `any_with::<Type>(parameters)`.
pub fn pair_any_with(ty: syn::Type, var: usize, span: Span) -> StratPair {
    let q = Ctor::Arbitrary(ty.clone(), Some(var), span);
    (Strategy::Arbitrary(ty, span), q)
}

/// The type and constructor for a specific strategy value constructed by the
/// given expression. Currently, the type is erased and a `BoxedStrategy<Type>`
/// is given back instead.
///
/// This is a temporary restriction. Once `impl Trait` is stabilized,
/// the boxing and dynamic dispatch can be replaced with a statically
/// dispatched anonymous type instead.
pub fn pair_existential(ty: syn::Type, strat: syn::Expr) -> StratPair {
    (Strategy::Existential(ty), Ctor::Existential(strat))
}

/// The type and constructor for a strategy that always returns the value
/// provided in the expression `val`.
/// This is statically dispatched since no erasure is needed or used.
pub fn pair_value(ty: syn::Type, val: syn::Expr) -> StratPair {
    (Strategy::Value(ty), Ctor::Value(val))
}

/// Same as `pair_existential` for the `Self` type.
pub fn pair_existential_self(strat: syn::Expr) -> StratPair {
    pair_existential(self_ty(), strat)
}

/// Same as `pair_value` for the `Self` type.
pub fn pair_value_self(val: syn::Expr) -> StratPair {
    pair_value(self_ty(), val)
}

/// Erased strategy for a fixed value.
pub fn pair_value_exist(ty: syn::Type, strat: syn::Expr) -> StratPair {
    (Strategy::Existential(ty), Ctor::ValueExistential(strat))
}

/// Erased strategy for a fixed value.
pub fn pair_value_exist_self(strat: syn::Expr) -> StratPair {
    pair_value_exist(self_ty(), strat)
}

/// Same as `pair_value` but for a unit variant or unit struct.
pub fn pair_unit_self(path: &syn::Path) -> StratPair {
    pair_value_self(parse_quote!( #path {} ))
}

/// The type and constructor for `#[proptest(regex(..))]`.
pub fn pair_regex(ty: syn::Type, regex: syn::Expr) -> StratPair {
    (Strategy::Regex(ty.clone()), Ctor::Regex(ty, regex))
}

/// Same as `pair_regex` for the `Self` type.
pub fn pair_regex_self(regex: syn::Expr) -> StratPair {
    pair_regex(self_ty(), regex)
}

/// The type and constructor for .prop_map:ing a set of strategies
/// into the type we are implementing for. The closure for the
/// `.prop_map(<closure>)` must also be given.
pub fn pair_map(
    (strats, ctors): (Vec<Strategy>, Vec<Ctor>),
    closure: MapClosure,
) -> StratPair {
    (
        Strategy::Map(strats.into()),
        Ctor::Map(ctors.into(), closure),
    )
}

/// The type and constructor for a union of strategies which produces a new
/// strategy that used the given strategies with probabilities based on the
/// assigned relative weights for each strategy.
pub fn pair_oneof(
    (strats, ctors): (Vec<Strategy>, Vec<(u32, Ctor)>),
) -> StratPair {
    (Strategy::Union(strats.into()), Ctor::Union(ctors.into()))
}

/// Potentially apply a filter to a strategy type and its constructor.
pub fn pair_filter(
    filter: Vec<syn::Expr>,
    ty: syn::Type,
    pair: StratPair,
) -> StratPair {
    filter.into_iter().fold(pair, |(strat, ctor), filter| {
        (
            Strategy::Filter(Box::new(strat), ty.clone()),
            Ctor::Filter(Box::new(ctor), filter),
        )
    })
}

//==============================================================================
// Parameters
//==============================================================================

/// Represents the associated item of `Parameters` of an `Arbitrary` impl.
pub struct Params(Vec<syn::Type>);

impl Params {
    /// Construct an `empty` list of parameters.
    /// This is equivalent to the unit type `()`.
    pub fn empty() -> Self {
        Params(Vec::new())
    }

    /// Computes and returns the number of parameter types.
    pub fn len(&self) -> usize {
        self.0.len()
    }
}

impl From<Params> for syn::Type {
    fn from(x: Params) -> Self {
        let tys = x.0;
        parse_quote!( (#(#tys),*) )
    }
}

impl Add<syn::Type> for Params {
    type Output = Params;

    fn add(mut self, rhs: syn::Type) -> Self::Output {
        self.0.push(rhs);
        self
    }
}

impl AddAssign<syn::Type> for Params {
    fn add_assign(&mut self, rhs: syn::Type) {
        self.0.push(rhs);
    }
}

impl ToTokens for Params {
    fn to_tokens(&self, tokens: &mut TokenStream) {
        NestedTuple(self.0.as_slice()).to_tokens(tokens)
    }
}

/// Returns for a given type `ty` the associated item `Parameters` of the
/// type's `Arbitrary` implementation.
pub fn arbitrary_param(ty: &syn::Type) -> syn::Type {
    parse_quote!(<#ty as _proptest::arbitrary::Arbitrary>::Parameters)
}

//==============================================================================
// Strategy
//==============================================================================

/// The type of a given `Strategy`.
pub enum Strategy {
    /// Assuming the metavariable `$ty` for a given type, this models the
    /// strategy type `<$ty as Arbitrary>::Strategy`.
    Arbitrary(syn::Type, Span),
    /// This models <$ty as StrategyFromRegex>::Strategy.
    Regex(syn::Type),
    /// Assuming the metavariable `$ty` for a given type, this models the
    /// strategy type `BoxedStrategy<$ty>`, i.e: an existentially typed strategy.
    ///
    /// The dynamic dispatch used here is an implementation detail that may be
    /// changed. Such a change does not count as a breakage semver wise.
    Existential(syn::Type),
    /// Assuming the metavariable `$ty` for a given type, this models a
    /// non-shrinking strategy that simply always returns a value of the
    /// given type.
    Value(syn::Type),
    /// Assuming a sequence of strategies, this models a mapping from that
    /// sequence to `Self`.
    Map(Box<[Strategy]>),
    /// Assuming a sequence of relative-weighted strategies, this models a
    /// weighted choice of those strategies. The resultant strategy will in
    /// other words randomly pick one strategy with probabilities based on the
    /// specified weights.
    Union(Box<[Strategy]>),
    /// A filtered strategy with `.prop_filter`.
    Filter(Box<Strategy>, syn::Type),
}

macro_rules! quote_append {
    ($tokens: expr, $($quasi: tt)*) => {
        $tokens.append_all(quote!($($quasi)*))
    };
}

impl Strategy {
    fn types(&self) -> Vec<syn::Type> {
        use self::Strategy::*;
        match self {
            Arbitrary(ty, _) => vec![ty.clone()],
            Regex(ty) => vec![ty.clone()],
            Existential(ty) => vec![ty.clone()],
            Value(ty) => vec![ty.clone()],
            Map(strats) => strats.iter().flat_map(|s| s.types()).collect(),
            Union(strats) => strats.iter().flat_map(|s| s.types()).collect(),
            Filter(_, ty) => vec![ty.clone()],
        }
    }
}

impl ToTokens for Strategy {
    fn to_tokens(&self, tokens: &mut TokenStream) {
        // The logic of each of these are pretty straight forward save for
        // union which is described separately.
        use self::Strategy::*;
        match self {
            Arbitrary(ty, span) => tokens.append_all(quote_spanned!(*span=>
                <#ty as _proptest::arbitrary::Arbitrary>::Strategy
            )),
            Regex(ty) => quote_append!(tokens,
                <#ty as _proptest::string::StrategyFromRegex>::Strategy
            ),
            Existential(ty) => quote_append!(tokens,
                _proptest::strategy::BoxedStrategy<#ty>
            ),
            Value(ty) => quote_append!(tokens, fn() -> #ty ),
            Map(strats) => {
                let types = self.types();
                let field_tys = NestedTuple(&types);
                let strats = NestedTuple(&strats);
                quote_append!(tokens,
                    _proptest::strategy::Map< ( #strats ),
                        fn( #field_tys ) -> Self
                    >
                )
            }
            #[cfg(not(feature = "boxed_union"))]
            Union(strats) => union_strat_to_tokens(tokens, strats),
            #[cfg(feature = "boxed_union")]
            Union(strats) => union_strat_to_tokens_boxed(tokens, strats),
            Filter(strat, ty) => quote_append!(tokens,
                _proptest::strategy::Filter<#strat, fn(&#ty) -> bool>
            ),
        }
    }
}

//==============================================================================
// Constructor
//==============================================================================

/// The right hand side (RHS) of a let binding of parameters.
pub enum FromReg {
    /// Denotes a move from the top parameter given in the arguments of
    /// `arbitrary_with`.
    Top,
    /// Denotes a move from a variable `params_<x>` where `<x>` is the given
    /// number.
    Num(usize),
}

/// The left hand side (LHS) of a let binding of parameters.
pub enum ToReg {
    /// Denotes a move and declaration to a sequence of variables from
    /// `params_0` to `params_x`.
    Range(usize),
    /// Denotes a move and declaration of a special variable `params` that is
    /// user facing and is ALWAYS named `params`.
    ///
    /// To change the name this linearises to is considered a breaking change
    /// wrt. semver.
    API,
}

/// Models an expression that generates a proptest `Strategy`.
pub enum Ctor {
    /// A strategy generated by using the `Arbitrary` impl for the given `Ty´.
    /// If `Some(idx)` is specified, then a parameter at `params_<idx>` is used
    /// and provided to `any_with::<Ty>(params_<idx>)`.
    Arbitrary(syn::Type, Option<usize>, Span),
    /// A strategy that is generated by a mapping a regex in the form of a
    /// string slice to the actual regex.
    Regex(syn::Type, syn::Expr),
    /// An exact strategy value given by the expression.
    Existential(syn::Expr),
    /// A strategy that always produces the given expression.
    Value(syn::Expr),
    /// A strategy that always produces the given expression but which is erased.
    ValueExistential(syn::Expr),
    /// A strategy that maps from a sequence of strategies into `Self`.
    Map(Box<[Ctor]>, MapClosure),
    /// A strategy that randomly selects one of the given relative-weighted
    /// strategies.
    Union(Box<[(u32, Ctor)]>),
    /// A let binding that moves to and declares the `ToReg` from the `FromReg`
    /// as well as the strategy that uses the `ToReg`.
    Extract(Box<Ctor>, ToReg, FromReg),
    /// A filtered strategy with `.prop_filter`.
    Filter(Box<Ctor>, syn::Expr),
}

/// Wraps the given strategy producing expression with a move into
/// `params_<to>` from `FromReg`. This is used when the given `c` expects
/// `params_<to>` to be there.
pub fn extract_all(c: Ctor, to: usize, from: FromReg) -> Ctor {
    extract(c, ToReg::Range(to), from)
}

/// Wraps the given strategy producing expression with a move into `params`
/// (literally named like that) from `FromReg`. This is used when the given
/// `c` expects `params` to be there.
pub fn extract_api(c: Ctor, from: FromReg) -> Ctor {
    extract(c, ToReg::API, from)
}

impl ToTokens for FromReg {
    fn to_tokens(&self, tokens: &mut TokenStream) {
        match self {
            FromReg::Top => call_site_ident(TOP_PARAM_NAME).to_tokens(tokens),
            FromReg::Num(reg) => param(*reg).to_tokens(tokens),
        }
    }
}

impl ToTokens for ToReg {
    fn to_tokens(&self, tokens: &mut TokenStream) {
        match *self {
            ToReg::Range(to) if to == 1 => param(0).to_tokens(tokens),
            ToReg::Range(to) => {
                let params: Vec<_> = (0..to).map(param).collect();
                NestedTuple(&params).to_tokens(tokens)
            }
            ToReg::API => call_site_ident(API_PARAM_NAME).to_tokens(tokens),
        }
    }
}

impl ToTokens for Ctor {
    fn to_tokens(&self, tokens: &mut TokenStream) {
        // The logic of each of these are pretty straight forward save for
        // union which is described separately.
        use self::Ctor::*;
        match self {
            Filter(ctor, filter) => quote_append!(tokens,
                _proptest::strategy::Strategy::prop_filter(
                    #ctor, stringify!(#filter), #filter)
            ),
            Extract(ctor, to, from) => quote_append!(tokens, {
                let #to = #from; #ctor
            }),
            Arbitrary(ty, fv, span) => {
                tokens.append_all(if let Some(fv) = fv {
                    let args = param(*fv);
                    quote_spanned!(*span=>
                        _proptest::arbitrary::any_with::<#ty>(#args)
                    )
                } else {
                    quote_spanned!(*span=>
                        _proptest::arbitrary::any::<#ty>()
                    )
                })
            }
            Regex(ty, regex) => quote_append!(tokens,
                <#ty as _proptest::string::StrategyFromRegex>::from_regex(#regex)
            ),
            Existential(expr) => quote_append!(tokens,
                _proptest::strategy::Strategy::boxed( #expr ) ),
            Value(expr) => quote_append!(tokens, (|| #expr) as fn() -> _),
            ValueExistential(expr) => quote_append!(tokens,
                _proptest::strategy::Strategy::boxed(
                    _proptest::strategy::LazyJust::new(move || #expr)
                )
            ),
            Map(ctors, closure) => map_ctor_to_tokens(tokens, &ctors, closure),
            #[cfg(not(feature = "boxed_union"))]
            Union(ctors) => union_ctor_to_tokens(tokens, ctors),
            #[cfg(feature = "boxed_union")]
            Union(ctors) => union_ctor_to_tokens_boxed(tokens, ctors),
        }
    }
}

struct NestedTuple<'a, T>(&'a [T]);

impl<'a, T: ToTokens> ToTokens for NestedTuple<'a, T> {
    fn to_tokens(&self, tokens: &mut TokenStream) {
        let NestedTuple(elems) = self;
        if elems.is_empty() {
            quote_append!(tokens, ());
        } else if let [x] = elems {
            x.to_tokens(tokens);
        } else {
            let chunks = elems.chunks(NESTED_TUPLE_CHUNK_SIZE);
            Recurse(&chunks).to_tokens(tokens);
        }

        struct Recurse<'a, T: ToTokens>(&'a ::std::slice::Chunks<'a, T>);

        impl<'a, T: ToTokens> ToTokens for Recurse<'a, T> {
            fn to_tokens(&self, tokens: &mut TokenStream) {
                let mut chunks = self.0.clone();
                if let Some(head) = chunks.next() {
                    if let [c] = head {
                        // Only one element left - no need to nest.
                        quote_append!(tokens, #c);
                    } else {
                        let tail = Recurse(&chunks);
                        quote_append!(tokens, (#(#head,)* #tail));
                    }
                }
            }
        }
    }
}

fn map_ctor_to_tokens(
    tokens: &mut TokenStream,
    ctors: &[Ctor],
    closure: &MapClosure,
) {
    let ctors = NestedTuple(ctors);

    quote_append!(tokens,
        _proptest::strategy::Strategy::prop_map(
            #ctors,
            #closure
        )
    );
}

/// Tokenizes a weighted list of `Ctor`.
///
/// The logic is that the output should be as linear as possible while still
/// supporting enums with an unbounded number of variants without any boxing
/// (erasure) or dynamic dispatch.
///
/// As `TupleUnion` is (currently) limited to 10 summands in the coproduct
/// we can't just emit the entire thing linearly as this will fail on the 11:th
/// variant.
///
/// A naive approach to solve might be to simply use a cons-list like so:
///
/// ```ignore
/// TupleUnion::new(
///     (w_1, s_1),
///     (w_2 + w_3 + w_4 + w_5,
///      TupleUnion::new(
///         (w_2, s_2),
///         (w_3 + w_4 + w_5,
///          TupleUnion::new(
///             (w_3, s_3),
///             (w_4 + w_5,
///              TupleUnion::new(
///                 (w_4, s_4),
///                 (w_5, s_5),
///             ))
///         ))
///     ))
/// )
/// ```
///
/// However, we can do better by being linear for the `10 - 1` first
/// strategies and then switch to nesting like so:
///
/// ```ignore
/// (1, 2, 3, 4, 5, 6, 7, 8, 9,
///     (10, 11, 12, 13, 14, 15, 16, 17, 18,
///         (19, ..)))
/// ```
#[cfg(not(feature = "boxed_union"))]
fn union_ctor_to_tokens(tokens: &mut TokenStream, ctors: &[(u32, Ctor)]) {
    if ctors.is_empty() {
        return;
    }

    if let [(_, ctor)] = ctors {
        // This is not a union at all - user provided an enum with one variant.
        ctor.to_tokens(tokens);
        return;
    }

    let mut chunks = ctors.chunks(UNION_CHUNK_SIZE);
    let chunk = chunks.next().unwrap();
    let head = chunk.iter().map(wrap_arc);
    let tail = Recurse(weight_sum(ctors) - weight_sum(chunk), chunks);

    quote_append!(tokens,
        _proptest::strategy::TupleUnion::new(( #(#head,)* #tail ))
    );

    struct Recurse<'a>(u32, ::std::slice::Chunks<'a, (u32, Ctor)>);

    impl<'a> ToTokens for Recurse<'a> {
        fn to_tokens(&self, tokens: &mut TokenStream) {
            let (tweight, mut chunks) = (self.0, self.1.clone());

            if let Some(chunk) = chunks.next() {
                if let [(w, c)] = chunk {
                    // Only one element left - no need to nest.
                    quote_append!(tokens, (#w, ::std::sync::Arc::new(#c)) );
                } else {
                    let head = chunk.iter().map(wrap_arc);
                    let tail = Recurse(tweight - weight_sum(chunk), chunks);
                    quote_append!(tokens,
                        (#tweight, ::std::sync::Arc::new(
                            _proptest::strategy::TupleUnion::new((
                                #(#head,)* #tail
                            ))))
                    );
                }
            }
        }
    }

    fn weight_sum(ctors: &[(u32, Ctor)]) -> u32 {
        use std::num::Wrapping;
        let Wrapping(x) = ctors.iter().map(|&(w, _)| Wrapping(w)).sum();
        x
    }

    fn wrap_arc(arg: &(u32, Ctor)) -> TokenStream {
        let (w, c) = arg;
        quote!( (#w, ::std::sync::Arc::new(#c)) )
    }
}

/// Tokenizes a weighted list of `Strategy`.
/// For details, see `union_ctor_to_tokens`.
#[cfg(not(feature = "boxed_union"))]
fn union_strat_to_tokens(tokens: &mut TokenStream, strats: &[Strategy]) {
    if strats.is_empty() {
        return;
    }

    if let [strat] = strats {
        // This is not a union at all - user provided an enum with one variant.
        strat.to_tokens(tokens);
        return;
    }

    let mut chunks = strats.chunks(UNION_CHUNK_SIZE);
    let chunk = chunks.next().unwrap();
    let head = chunk.iter().map(wrap_arc);
    let tail = Recurse(chunks);

    quote_append!(tokens,
        _proptest::strategy::TupleUnion<( #(#head,)* #tail )>
    );

    struct Recurse<'a>(::std::slice::Chunks<'a, Strategy>);

    impl<'a> ToTokens for Recurse<'a> {
        fn to_tokens(&self, tokens: &mut TokenStream) {
            let mut chunks = self.0.clone();

            if let Some(chunk) = chunks.next() {
                if let [s] = chunk {
                    // Only one element left - no need to nest.
                    quote_append!(tokens, (u32, ::std::sync::Arc<#s>) );
                } else {
                    let head = chunk.iter().map(wrap_arc);
                    let tail = Recurse(chunks);
                    quote_append!(tokens,
                        (u32,
                         ::std::sync::Arc<_proptest::strategy::TupleUnion<(
                             #(#head,)* #tail
                         )>>)
                    );
                }
            }
        }
    }

    fn wrap_arc(s: &Strategy) -> TokenStream {
        quote!( (u32, ::std::sync::Arc<#s>) )
    }
}

/// Tokenizes a weighted list of `Ctor`.
///
/// This can be used instead of `union_ctor_to_tokens` to generate a boxing
/// macro.
#[cfg(feature = "boxed_union")]
fn union_ctor_to_tokens_boxed(tokens: &mut TokenStream, ctors: &[(u32, Ctor)]) {
    if ctors.is_empty() {
        return;
    }

    if let [(_, ctor)] = ctors {
        // This is not a union at all - user provided an enum with one variant.
        ctor.to_tokens(tokens);
        return;
    }

    let ctors_boxed = ctors.iter().map(wrap_boxed);

    quote_append!(
        tokens,
        _proptest::strategy::Union::new_weighted(vec![ #(#ctors_boxed,)* ])
    );

    fn wrap_boxed(arg: &(u32, Ctor)) -> TokenStream {
        let (w, c) = arg;
        quote!( (#w, _proptest::strategy::Strategy::boxed(#c)) )
    }
}

/// Tokenizes a weighted list of `Strategy`.
/// For details, see `union_ctor_to_tokens_boxed`.
#[cfg(feature = "boxed_union")]
fn union_strat_to_tokens_boxed(tokens: &mut TokenStream, strats: &[Strategy]) {
    if strats.is_empty() {
        return;
    }

    if let [strat] = strats {
        // This is not a union at all - user provided an enum with one variant.
        strat.to_tokens(tokens);
        return;
    }

    quote_append!(
        tokens,
        _proptest::strategy::Union<_proptest::strategy::BoxedStrategy<Self>>
    );
}

/// Wraps a `Ctor` that expects the `to` "register" to be filled with
/// contents of the `from` register. The correctness of this wrt. the
/// generated Rust code has to be verified externally by checking the
/// construction of the particular `Ctor`.
fn extract(c: Ctor, to: ToReg, from: FromReg) -> Ctor {
    Ctor::Extract(Box::new(c), to, from)
}

/// Construct a `FreshVar` prefixed by `param_`.
fn param<'a>(fv: usize) -> FreshVar<'a> {
    fresh_var("param", fv)
}

//==============================================================================
// MapClosure
//==============================================================================

/// Constructs a `MapClosure` for the given `path` and a list of fields.
pub fn map_closure(path: syn::Path, fs: &[syn::Field]) -> MapClosure {
    MapClosure(path, fs.to_owned())
}

/// A `MapClosure` models the closure part inside a `.prop_map(..)` call.
#[derive(Debug)]
pub struct MapClosure(syn::Path, Vec<syn::Field>);

impl ToTokens for MapClosure {
    fn to_tokens(&self, tokens: &mut TokenStream) {
        fn tmp_var<'a>(idx: usize) -> FreshVar<'a> {
            fresh_var("tmp", idx)
        }

        let MapClosure(path, fields) = self;
        let count = fields.len();
        let tmps: Vec<_> = (0..count).map(tmp_var).collect();
        let inits = fields.iter().enumerate().map(|(idx, field)| {
            let tv = tmp_var(idx);
            if let Some(name) = &field.ident {
                quote_spanned!(field.span()=> #name: #tv )
            } else {
                let name = syn::Member::Unnamed(syn::Index::from(idx));
                quote_spanned!(field.span()=> #name: #tv )
            }
        });
        let tmps = NestedTuple(&tmps);
        quote_append!(tokens, | #tmps | #path { #(#inits),* } );
    }
}

//==============================================================================
// FreshVar
//==============================================================================

/// Construct a `FreshVar` with the given `prefix` and the number it has in the
/// count of temporaries for that prefix.
fn fresh_var(prefix: &str, count: usize) -> FreshVar {
    FreshVar { prefix, count }
}

/// A `FreshVar` is an internal implementation detail and models a temporary
/// variable on the stack.
struct FreshVar<'a> {
    prefix: &'a str,
    count: usize,
}

impl<'a> ToTokens for FreshVar<'a> {
    fn to_tokens(&self, tokens: &mut TokenStream) {
        let ident = format!("{}_{}", self.prefix, self.count);
        call_site_ident(&ident).to_tokens(tokens)
    }
}

fn call_site_ident(ident: &str) -> syn::Ident {
    syn::Ident::new(ident, Span::call_site())
<<<<<<< HEAD
}

//==============================================================================
// Util
//==============================================================================

/// A comma separated tuple to a token stream when more than 1, or just flat
/// when 1.
#[derive(Copy, Clone)]
struct Tuple2<S>(S);

impl<'a, T: ToTokens> ToTokens for Tuple2<&'a [T]> {
    fn to_tokens(&self, tokens: &mut TokenStream) {
        match self.0 {
            [x] => x.to_tokens(tokens),
            _ => Tuple(self.0).to_tokens(tokens),
        }
    }
}

/// Append a comma separated tuple to a token stream.
struct Tuple<I>(I);

impl<T: ToTokens, I: Clone + IntoIterator<Item = T>> ToTokens for Tuple<I> {
    fn to_tokens(&self, tokens: &mut TokenStream) {
        let iter = self.0.clone();
        tokens.append_all(iter);
    }
=======
>>>>>>> 63ef67c7
}<|MERGE_RESOLUTION|>--- conflicted
+++ resolved
@@ -847,35 +847,4 @@
 
 fn call_site_ident(ident: &str) -> syn::Ident {
     syn::Ident::new(ident, Span::call_site())
-<<<<<<< HEAD
-}
-
-//==============================================================================
-// Util
-//==============================================================================
-
-/// A comma separated tuple to a token stream when more than 1, or just flat
-/// when 1.
-#[derive(Copy, Clone)]
-struct Tuple2<S>(S);
-
-impl<'a, T: ToTokens> ToTokens for Tuple2<&'a [T]> {
-    fn to_tokens(&self, tokens: &mut TokenStream) {
-        match self.0 {
-            [x] => x.to_tokens(tokens),
-            _ => Tuple(self.0).to_tokens(tokens),
-        }
-    }
-}
-
-/// Append a comma separated tuple to a token stream.
-struct Tuple<I>(I);
-
-impl<T: ToTokens, I: Clone + IntoIterator<Item = T>> ToTokens for Tuple<I> {
-    fn to_tokens(&self, tokens: &mut TokenStream) {
-        let iter = self.0.clone();
-        tokens.append_all(iter);
-    }
-=======
->>>>>>> 63ef67c7
 }