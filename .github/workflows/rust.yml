name: Rust

on:
  push:
  pull_request:
    branches: [master]

env:
  CARGO_TERM_COLOR: always

jobs:
  build:
    runs-on: ${{ matrix.os }}

    strategy:
      matrix:
        build:
          - pinned
          - stable
          - beta
          - nightly
        include:
          - build: pinned
            os: ubuntu-20.04
            rust: 1.60.0
          - build: stable
            os: ubuntu-20.04
            rust: stable
          - build: beta
            os: ubuntu-20.04
            rust: beta
          - build: nightly
            os: ubuntu-20.04
            rust: nightly

    steps:
<<<<<<< HEAD
    - name: Checkout repository
      uses: actions/checkout@v2
      with:
        fetch-depth: 1
    - name: Install Rust
      uses: hecrj/setup-rust-action@v1
      with:
        rust-version: ${{ matrix.rust }}
    - name: Build
      run: cd proptest && cargo build --verbose
    - name: Run tests
      run: cd proptest && cargo test --verbose
    - name: Build coverage no-default-features
      if: ${{ matrix.build == 'stable' }}
      env:
        RUST_FLAGS: '-C link-dead-code'
      run: cd proptest && cargo build --no-default-features --features default-code-coverage
    - name: Build fork no-default-features
      if: ${{ matrix.build == 'stable' }}
      run: cd proptest && cargo build --no-default-features --features fork
    - name: Build lib std no-default-features
      if: ${{ matrix.build == 'stable' }}
      run: cd proptest && cargo build --lib --no-default-features --features std
    - name: Build rng no-default-features
      if: ${{ matrix.build == 'nightly' }}
      run: cd proptest && cargo build --no-default-features --features "alloc unstable hardware-rng"
    - name: Run persistence tests
      if: ${{ matrix.build == 'nightly' }}
      run: cd proptest/test-persistence-location && ./run-tests.sh
    - name: Clean
      run: cargo clean
    - name: Build derive
      run: cd proptest-derive && cargo build
    - name: Run tests for derive
      if: ${{ matrix.build == 'nightly' }}
      run: cd proptest-derive && cargo test
=======
      - name: Checkout repository
        uses: actions/checkout@v2
        with:
          fetch-depth: 1
      - name: Install Rust
        uses: hecrj/setup-rust-action@v1
        with:
          rust-version: ${{ matrix.rust }}
      - name: Build
        run: cd proptest && cargo build --verbose
      - name: Run tests
        run: cd proptest && cargo test --verbose
      - name: Build coverage no-default-features
        if: ${{ matrix.build == 'stable' }}
        env:
          RUST_FLAGS: "-C link-dead-code"
        run: cd proptest && cargo build --no-default-features --features default-code-coverage
      - name: Build fork no-default-features
        if: ${{ matrix.build == 'stable' }}
        run: cd proptest && cargo build --no-default-features --features fork
      - name: Build lib std no-default-features
        if: ${{ matrix.build == 'stable' }}
        run: cd proptest && cargo build --lib --no-default-features --features std
      - name: Build rng no-default-features
        if: ${{ matrix.build == 'nightly' }}
        run: cd proptest && cargo build --no-default-features --features "alloc unstable hardware-rng"
      - name: Run presisrnce tests
        if: ${{ matrix.build == 'nightly' }}
        run: cd proptest/test-persistence-location && ./run-tests.sh
      - name: Clean
        run: cargo clean
      - name: Build derive
        run: cd proptest-derive && cargo build
      - name: Clean and Run tests for derive
        if: ${{ matrix.build == 'nightly' }}
        run: cd proptest-derive && cargo clean && cargo test
>>>>>>> 54194d94
<|MERGE_RESOLUTION|>--- conflicted
+++ resolved
@@ -34,44 +34,6 @@
             rust: nightly
 
     steps:
-<<<<<<< HEAD
-    - name: Checkout repository
-      uses: actions/checkout@v2
-      with:
-        fetch-depth: 1
-    - name: Install Rust
-      uses: hecrj/setup-rust-action@v1
-      with:
-        rust-version: ${{ matrix.rust }}
-    - name: Build
-      run: cd proptest && cargo build --verbose
-    - name: Run tests
-      run: cd proptest && cargo test --verbose
-    - name: Build coverage no-default-features
-      if: ${{ matrix.build == 'stable' }}
-      env:
-        RUST_FLAGS: '-C link-dead-code'
-      run: cd proptest && cargo build --no-default-features --features default-code-coverage
-    - name: Build fork no-default-features
-      if: ${{ matrix.build == 'stable' }}
-      run: cd proptest && cargo build --no-default-features --features fork
-    - name: Build lib std no-default-features
-      if: ${{ matrix.build == 'stable' }}
-      run: cd proptest && cargo build --lib --no-default-features --features std
-    - name: Build rng no-default-features
-      if: ${{ matrix.build == 'nightly' }}
-      run: cd proptest && cargo build --no-default-features --features "alloc unstable hardware-rng"
-    - name: Run persistence tests
-      if: ${{ matrix.build == 'nightly' }}
-      run: cd proptest/test-persistence-location && ./run-tests.sh
-    - name: Clean
-      run: cargo clean
-    - name: Build derive
-      run: cd proptest-derive && cargo build
-    - name: Run tests for derive
-      if: ${{ matrix.build == 'nightly' }}
-      run: cd proptest-derive && cargo test
-=======
       - name: Checkout repository
         uses: actions/checkout@v2
         with:
@@ -98,7 +60,7 @@
       - name: Build rng no-default-features
         if: ${{ matrix.build == 'nightly' }}
         run: cd proptest && cargo build --no-default-features --features "alloc unstable hardware-rng"
-      - name: Run presisrnce tests
+      - name: Run persistence tests
         if: ${{ matrix.build == 'nightly' }}
         run: cd proptest/test-persistence-location && ./run-tests.sh
       - name: Clean
@@ -107,5 +69,4 @@
         run: cd proptest-derive && cargo build
       - name: Clean and Run tests for derive
         if: ${{ matrix.build == 'nightly' }}
-        run: cd proptest-derive && cargo clean && cargo test
->>>>>>> 54194d94
+        run: cd proptest-derive && cargo clean && cargo test